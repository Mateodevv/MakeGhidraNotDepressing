![capa](https://github.com/mandiant/capa/blob/master/.github/logo.png)

[![PyPI - Python Version](https://img.shields.io/pypi/pyversions/flare-capa)](https://pypi.org/project/flare-capa)
[![Last release](https://img.shields.io/github/v/release/mandiant/capa)](https://github.com/mandiant/capa/releases)
[![Number of rules](https://gist.githubusercontent.com/capa-bot/6d7960e911f48b3b74916df8988cf0f3/raw/rules_badge.svg)](https://github.com/mandiant/capa-rules)
[![CI status](https://github.com/mandiant/capa/workflows/CI/badge.svg)](https://github.com/mandiant/capa/actions?query=workflow%3ACI+event%3Apush+branch%3Amaster)
[![Downloads](https://img.shields.io/github/downloads/mandiant/capa/total)](https://github.com/mandiant/capa/releases)
[![License](https://img.shields.io/badge/license-Apache--2.0-green.svg)](LICENSE.txt)

capa detects capabilities in executable files.
You run it against a PE, ELF, .NET module, shellcode file, or a sandbox report and it tells you what it thinks the program can do.
For example, it might suggest that the file is a backdoor, is capable of installing services, or relies on HTTP to communicate.

To interactively inspect capa results in your browser use the [capa web explorer](https://mandiant.github.io/capa/explorer/).

If you want to inspect or write capa rules, head on over to the [capa-rules repository](https://github.com/mandiant/capa-rules). Otherwise, keep reading.

Below you find a list of [our capa blog posts with more details.](#blog-posts)

# example capa output
```
$ capa.exe suspicious.exe

+------------------------+--------------------------------------------------------------------------------+
| ATT&CK Tactic          | ATT&CK Technique                                                               |
|------------------------+--------------------------------------------------------------------------------|
| DEFENSE EVASION        | Obfuscated Files or Information [T1027]                                        |
| DISCOVERY              | Query Registry [T1012]                                                         |
|                        | System Information Discovery [T1082]                                           |
| EXECUTION              | Command and Scripting Interpreter::Windows Command Shell [T1059.003]           |
|                        | Shared Modules [T1129]                                                         |
| EXFILTRATION           | Exfiltration Over C2 Channel [T1041]                                           |
| PERSISTENCE            | Create or Modify System Process::Windows Service [T1543.003]                   |
+------------------------+--------------------------------------------------------------------------------+

+-------------------------------------------------------+-------------------------------------------------+
| CAPABILITY                                            | NAMESPACE                                       |
|-------------------------------------------------------+-------------------------------------------------|
| check for OutputDebugString error                     | anti-analysis/anti-debugging/debugger-detection |
| read and send data from client to server              | c2/file-transfer                                |
| execute shell command and capture output              | c2/shell                                        |
| receive data (2 matches)                              | communication                                   |
| send data (6 matches)                                 | communication                                   |
| connect to HTTP server (3 matches)                    | communication/http/client                       |
| send HTTP request (3 matches)                         | communication/http/client                       |
| create pipe                                           | communication/named-pipe/create                 |
| get socket status (2 matches)                         | communication/socket                            |
| receive data on socket (2 matches)                    | communication/socket/receive                    |
| send data on socket (3 matches)                       | communication/socket/send                       |
| connect TCP socket                                    | communication/socket/tcp                        |
| encode data using Base64                              | data-manipulation/encoding/base64               |
| encode data using XOR (6 matches)                     | data-manipulation/encoding/xor                  |
| run as a service                                      | executable/pe                                   |
| get common file path (3 matches)                      | host-interaction/file-system                    |
| read file                                             | host-interaction/file-system/read               |
| write file (2 matches)                                | host-interaction/file-system/write              |
| print debug messages (2 matches)                      | host-interaction/log/debug/write-event          |
| resolve DNS                                           | host-interaction/network/dns/resolve            |
| get hostname                                          | host-interaction/os/hostname                    |
| create a process with modified I/O handles and window | host-interaction/process/create                 |
| create process                                        | host-interaction/process/create                 |
| create registry key                                   | host-interaction/registry/create                |
| create service                                        | host-interaction/service/create                 |
| create thread                                         | host-interaction/thread/create                  |
| persist via Windows service                           | persistence/service                             |
+-------------------------------------------------------+-------------------------------------------------+
```

# download and usage

Download stable releases of the standalone capa binaries [here](https://github.com/mandiant/capa/releases). You can run the standalone binaries without installation. capa is a command line tool that should be run from the terminal.

To use capa as a library or integrate with another tool, see [doc/installation.md](https://github.com/mandiant/capa/blob/master/doc/installation.md) for further setup instructions.

# web explorer
The [capa web explorer](https://mandiant.github.io/capa/explorer/) enables you to interactively explore capa results in your web browser. Besides the online version you can download a standalone HTML file for local offline usage.

![capa web explorer screenshot](https://github.com/mandiant/capa/blob/master/doc/img/capa_web_explorer.png)

More details on the web UI is available in the [capa web explorer README](https://github.com/mandiant/capa/blob/master/web/explorer/README.md).

# example

In the above sample output, we run capa against an unknown binary (`suspicious.exe`),
and the tool reports that the program can send HTTP requests, decode data via XOR and Base64,
install services, and spawn new processes.
Taken together, this makes us think that `suspicious.exe` could be a persistent backdoor.
Therefore, our next analysis step might be to run `suspicious.exe` in a sandbox and try to recover the command and control server.

## detailed results

By passing the `-vv` flag (for very verbose), capa reports exactly where it found evidence of these capabilities.
This is useful for at least two reasons:

  - it helps explain why we should trust the results, and enables us to verify the conclusions, and
  - it shows where within the binary an experienced analyst might study with IDA Pro

```
$ capa.exe suspicious.exe -vv
...
execute shell command and capture output
namespace   c2/shell
author      matthew.williams@mandiant.com
scope       function
att&ck      Execution::Command and Scripting Interpreter::Windows Command Shell [T1059.003]
references  https://docs.microsoft.com/en-us/windows/win32/api/processthreadsapi/ns-processthreadsapi-startupinfoa
function @ 0x4011C0
  and:
    match: create a process with modified I/O handles and window @ 0x4011C0
      and:
        number: 257 = STARTF_USESTDHANDLES | STARTF_USESHOWWINDOW @ 0x4012B8
        or:
          number: 68 = StartupInfo.cb (size) @ 0x401282
        or: = API functions that accept a pointer to a STARTUPINFO structure
          api: kernel32.CreateProcess @ 0x401343
    match: create pipe @ 0x4011C0
      or:
        api: kernel32.CreatePipe @ 0x40126F, 0x401280
    optional:
      match: create thread @ 0x40136A, 0x4013BA
        or:
          and:
            os: windows
            or:
              api: kernel32.CreateThread @ 0x4013D7
        or:
          and:
            os: windows
            or:
              api: kernel32.CreateThread @ 0x401395
    or:
      string: "cmd.exe" @ 0x4012FD
...
```

<<<<<<< HEAD
capa also supports dynamic capabilities detection for multiple sandboxes including:
* [CAPE](https://github.com/kevoreilly/CAPEv2) (supported report formats: `.json`, `.json_`, `.json.gz`)
* [DRAKVUF](https://github.com/CERT-Polska/drakvuf-sandbox/) (supported report formats: `.log`, `.log.gz`)
* [VMRay](https://www.vmray.com/) (supported report formats: analysis archive `.zip`)
=======
## analyzing sandbox reports
Additionally, capa also supports analyzing sandbox reports for dynamic capability extraction.
In order to use this, you first submit your sample to one of supported sandboxes for analysis, and then run capa against the generated report file.
>>>>>>> 6b4591de

To use this feature, submit your file to a supported sandbox and then download and run capa against the generated report file. This feature enables capa to match capabilities against dynamic and static features that the sandbox captured during execution.

Here's an example of running capa against a packed file, and then running capa against the CAPE report generated for the same packed file:

```yaml
$ capa 05be49819139a3fdcdbddbdefd298398779521f3d68daa25275cc77508e42310.exe
WARNING:capa.capabilities.common:--------------------------------------------------------------------------------
WARNING:capa.capabilities.common: This sample appears to be packed.
WARNING:capa.capabilities.common: 
WARNING:capa.capabilities.common: Packed samples have often been obfuscated to hide their logic.
WARNING:capa.capabilities.common: capa cannot handle obfuscation well using static analysis. This means the results may be misleading or incomplete.
WARNING:capa.capabilities.common: If possible, you should try to unpack this input file before analyzing it with capa.
WARNING:capa.capabilities.common: Alternatively, run the sample in a supported sandbox and invoke capa against the report to obtain dynamic analysis results.
WARNING:capa.capabilities.common: 
WARNING:capa.capabilities.common: Identified via rule: (internal) packer file limitation
WARNING:capa.capabilities.common: 
WARNING:capa.capabilities.common: Use -v or -vv if you really want to see the capabilities identified by capa.
WARNING:capa.capabilities.common:--------------------------------------------------------------------------------

$ capa 05be49819139a3fdcdbddbdefd298398779521f3d68daa25275cc77508e42310.json

┍━━━━━━━━━━━━━━━━━━━━━━━━┯━━━━━━━━━━━━━━━━━━━━━━━━━━━━━━━━━━━━━━━━━━━━━━━━━━━━━━━━━━━━━━━━━━━━━━━━━━━━━━━━━━━━┑
│ ATT&CK Tactic          │ ATT&CK Technique                                                                   │
┝━━━━━━━━━━━━━━━━━━━━━━━━┿━━━━━━━━━━━━━━━━━━━━━━━━━━━━━━━━━━━━━━━━━━━━━━━━━━━━━━━━━━━━━━━━━━━━━━━━━━━━━━━━━━━━┥
│ CREDENTIAL ACCESS      │ Credentials from Password Stores T1555                                             │
├────────────────────────┼────────────────────────────────────────────────────────────────────────────────────┤
│ DEFENSE EVASION        │ File and Directory Permissions Modification T1222                                  │
│                        │ Modify Registry T1112                                                              │
│                        │ Obfuscated Files or Information T1027                                              │
│                        │ Virtualization/Sandbox Evasion::User Activity Based Checks T1497.002               │
├────────────────────────┼────────────────────────────────────────────────────────────────────────────────────┤
│ DISCOVERY              │ Account Discovery T1087                                                            │
│                        │ Application Window Discovery T1010                                                 │
│                        │ File and Directory Discovery T1083                                                 │
│                        │ Query Registry T1012                                                               │
│                        │ System Information Discovery T1082                                                 │
│                        │ System Location Discovery::System Language Discovery T1614.001                     │
│                        │ System Owner/User Discovery T1033                                                  │
├────────────────────────┼────────────────────────────────────────────────────────────────────────────────────┤
│ EXECUTION              │ System Services::Service Execution T1569.002                                       │
├────────────────────────┼────────────────────────────────────────────────────────────────────────────────────┤
│ PERSISTENCE            │ Boot or Logon Autostart Execution::Registry Run Keys / Startup Folder T1547.001    │
│                        │ Boot or Logon Autostart Execution::Winlogon Helper DLL T1547.004                   │
│                        │ Create or Modify System Process::Windows Service T1543.003                         │
┕━━━━━━━━━━━━━━━━━━━━━━━━┷━━━━━━━━━━━━━━━━━━━━━━━━━━━━━━━━━━━━━━━━━━━━━━━━━━━━━━━━━━━━━━━━━━━━━━━━━━━━━━━━━━━━┙

┍━━━━━━━━━━━━━━━━━━━━━━━━━━━━━━━━━━━━━━━━━━━━━━━━━━━━━━┯━━━━━━━━━━━━━━━━━━━━━━━━━━━━━━━━━━━━━━━━━━━━━━━━━━━━━━┑
│ Capability                                           │ Namespace                                            │
┝━━━━━━━━━━━━━━━━━━━━━━━━━━━━━━━━━━━━━━━━━━━━━━━━━━━━━━┿━━━━━━━━━━━━━━━━━━━━━━━━━━━━━━━━━━━━━━━━━━━━━━━━━━━━━━┥
│ check for unmoving mouse cursor (3 matches)          │ anti-analysis/anti-vm/vm-detection                   │
│ gather bitkinex information                          │ collection/file-managers                             │
│ gather classicftp information                        │ collection/file-managers                             │
│ gather filezilla information                         │ collection/file-managers                             │
│ gather total-commander information                   │ collection/file-managers                             │
│ gather ultrafxp information                          │ collection/file-managers                             │
│ resolve DNS (23 matches)                             │ communication/dns                                    │
│ initialize Winsock library (7 matches)               │ communication/socket                                 │
│ act as TCP client (3 matches)                        │ communication/tcp/client                             │
│ create new key via CryptAcquireContext               │ data-manipulation/encryption                         │
│ encrypt or decrypt via WinCrypt                      │ data-manipulation/encryption                         │
│ hash data via WinCrypt                               │ data-manipulation/hashing                            │
│ initialize hashing via WinCrypt                      │ data-manipulation/hashing                            │
│ hash data with MD5                                   │ data-manipulation/hashing/md5                        │
│ generate random numbers via WinAPI                   │ data-manipulation/prng                               │
│ extract resource via kernel32 functions (2 matches)  │ executable/resource                                  │
│ interact with driver via control codes (2 matches)   │ host-interaction/driver                              │
│ get Program Files directory (18 matches)             │ host-interaction/file-system                         │
│ get common file path (575 matches)                   │ host-interaction/file-system                         │
│ create directory (2 matches)                         │ host-interaction/file-system/create                  │
│ delete file                                          │ host-interaction/file-system/delete                  │
│ get file attributes (122 matches)                    │ host-interaction/file-system/meta                    │
│ set file attributes (8 matches)                      │ host-interaction/file-system/meta                    │
│ move file                                            │ host-interaction/file-system/move                    │
│ find taskbar (3 matches)                             │ host-interaction/gui/taskbar/find                    │
│ get keyboard layout (12 matches)                     │ host-interaction/hardware/keyboard                   │
│ get disk size                                        │ host-interaction/hardware/storage                    │
│ get hostname (4 matches)                             │ host-interaction/os/hostname                         │
│ allocate or change RWX memory (3 matches)            │ host-interaction/process/inject                      │
│ query or enumerate registry key (3 matches)          │ host-interaction/registry                            │
│ query or enumerate registry value (8 matches)        │ host-interaction/registry                            │
│ delete registry key                                  │ host-interaction/registry/delete                     │
│ start service                                        │ host-interaction/service/start                       │
│ get session user name                                │ host-interaction/session                             │
│ persist via Run registry key                         │ persistence/registry/run                             │
│ persist via Winlogon Helper DLL registry key         │ persistence/registry/winlogon-helper                 │
│ persist via Windows service (2 matches)              │ persistence/service                                  │
┕━━━━━━━━━━━━━━━━━━━━━━━━━━━━━━━━━━━━━━━━━━━━━━━━━━━━━━┷━━━━━━━━━━━━━━━━━━━━━━━━━━━━━━━━━━━━━━━━━━━━━━━━━━━━━━┙
```

# capa rules
capa uses a collection of rules to identify capabilities within a program.
These rules are easy to write, even for those new to reverse engineering.
By authoring rules, you can extend the capabilities that capa recognizes.
In some regards, capa rules are a mixture of the OpenIOC, Yara, and YAML formats.

Here's an example rule used by capa:

```yaml
rule:
  meta:
    name: create TCP socket
    namespace: communication/socket/tcp
    authors:
      - william.ballenthin@mandiant.com
      - joakim@intezer.com
      - anushka.virgaonkar@mandiant.com
    scopes:
      static: basic block
      dynamic: call
    mbc:
      - Communication::Socket Communication::Create TCP Socket [C0001.011]
    examples:
      - Practical Malware Analysis Lab 01-01.dll_:0x10001010
  features:
    - or:
      - and:
        - number: 6 = IPPROTO_TCP
        - number: 1 = SOCK_STREAM
        - number: 2 = AF_INET
        - or:
          - api: ws2_32.socket
          - api: ws2_32.WSASocket
          - api: socket
      - property/read: System.Net.Sockets.TcpClient::Client
```

The [github.com/mandiant/capa-rules](https://github.com/mandiant/capa-rules) repository contains hundreds of standard rules that are distributed with capa.
Please learn to write rules and contribute new entries as you find interesting techniques in malware.

# IDA Pro plugin: capa explorer
If you use IDA Pro, then you can use the [capa explorer](https://github.com/mandiant/capa/tree/master/capa/ida/plugin) plugin.
capa explorer helps you identify interesting areas of a program and build new capa rules using features extracted directly from your IDA Pro database.
It also uses your local changes to the .idb to extract better features, such as when you rename a global variable that contains a dynamically resolved API address.

![capa + IDA Pro integration](https://github.com/mandiant/capa/blob/master/doc/img/explorer_expanded.png)

# Ghidra integration
If you use Ghidra, then you can use the [capa + Ghidra integration](/capa/ghidra/) to run capa's analysis directly on your Ghidra database and render the results in Ghidra's user interface.

<img src="https://github.com/mandiant/capa/assets/66766340/eeae33f4-99d4-42dc-a5e8-4c1b8c661492" width=300>

# blog posts
- [Dynamic capa: Exploring Executable Run-Time Behavior with the CAPE Sandbox](https://www.mandiant.com/resources/blog/dynamic-capa-executable-behavior-cape-sandbox)
- [capa v4: casting a wider .NET](https://www.mandiant.com/resources/blog/capa-v4-casting-wider-net) (.NET support)
- [ELFant in the Room – capa v3](https://www.mandiant.com/resources/elfant-in-the-room-capa-v3) (ELF support)
- [capa 2.0: Better, Stronger, Faster](https://www.mandiant.com/resources/capa-2-better-stronger-faster)
- [capa: Automatically Identify Malware Capabilities](https://www.mandiant.com/resources/capa-automatically-identify-malware-capabilities)

# further information
## capa
- [Installation](https://github.com/mandiant/capa/blob/master/doc/installation.md)
- [Usage](https://github.com/mandiant/capa/blob/master/doc/usage.md)
- [Limitations](https://github.com/mandiant/capa/blob/master/doc/limitations.md)
- [Contributing Guide](https://github.com/mandiant/capa/blob/master/.github/CONTRIBUTING.md)

## capa rules
- [capa-rules repository](https://github.com/mandiant/capa-rules)
- [capa-rules rule format](https://github.com/mandiant/capa-rules/blob/master/doc/format.md)

## capa testfiles
The [capa-testfiles repository](https://github.com/mandiant/capa-testfiles) contains the data we use to test capa's code and rules<|MERGE_RESOLUTION|>--- conflicted
+++ resolved
@@ -133,16 +133,11 @@
 ...
 ```
 
-<<<<<<< HEAD
 capa also supports dynamic capabilities detection for multiple sandboxes including:
 * [CAPE](https://github.com/kevoreilly/CAPEv2) (supported report formats: `.json`, `.json_`, `.json.gz`)
 * [DRAKVUF](https://github.com/CERT-Polska/drakvuf-sandbox/) (supported report formats: `.log`, `.log.gz`)
 * [VMRay](https://www.vmray.com/) (supported report formats: analysis archive `.zip`)
-=======
-## analyzing sandbox reports
-Additionally, capa also supports analyzing sandbox reports for dynamic capability extraction.
-In order to use this, you first submit your sample to one of supported sandboxes for analysis, and then run capa against the generated report file.
->>>>>>> 6b4591de
+
 
 To use this feature, submit your file to a supported sandbox and then download and run capa against the generated report file. This feature enables capa to match capabilities against dynamic and static features that the sandbox captured during execution.
 

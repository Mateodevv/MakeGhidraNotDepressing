# Change Log

## master (unreleased)

### New Features

<<<<<<< HEAD
- extractor: add Binary Ninja feature extractor @xusheng6
=======
- new cli flag `--os` to override auto-detected operating system for a sample @captainGeech42
>>>>>>> 793057c2

### Breaking Changes

### New Rules (22)

- persistence/scheduled-tasks/schedule-task-via-at joren485
- data-manipulation/prng/generate-random-numbers-via-rtlgenrandom william.ballenthin@mandiant.com
- communication/ip/convert-ip-address-from-string @mr-tz
- data-manipulation/compression/compress-data-via-zlib-inflate-or-deflate blas.kojusner@mandiant.com
- executable/installer/dotnet/packaged-as-single-file-dotnet-application michael.hunhoff@mandiant.com
- communication/socket/create-raw-socket blas.kojusner@mandiant.com
- communication/http/reference-http-user-agent-string @mr-tz
- communication/http/get-http-content-length william.ballenthin@mandiant.com
- nursery/move-directory michael.hunhoff@mandiant.com
- nursery/get-http-request-uri william.ballenthin@mandiant.com
- nursery/create-zip-archive-in-dotnet michael.hunhoff@mandiant.com
- nursery/extract-zip-archive-in-dotnet anushka.virgaonkar@mandiant.com michael.hunhoff@mandiant.com
- data-manipulation/encryption/tea/decrypt-data-using-tea william.ballenthin@mandiant.com raymond.leong@mandiant.com
- data-manipulation/encryption/tea/encrypt-data-using-tea william.ballenthin@mandiant.com raymond.leong@mandiant.com
- data-manipulation/encryption/xtea/encrypt-data-using-xtea raymond.leong@mandiant.com
- data-manipulation/encryption/xxtea/encrypt-data-using-xxtea raymond.leong@mandiant.com
- nursery/hash-data-using-ripemd128 raymond.leong@mandiant.com
- nursery/hash-data-using-ripemd256 raymond.leong@mandiant.com
- nursery/hash-data-using-ripemd320 raymond.leong@mandiant.com
- nursery/set-web-proxy-in-dotnet michael.hunhoff@mandiant.com
- nursery/check-for-windows-sandbox-via-subdirectory echernofsky@google.com
- nursery/enumerate-pe-sections-in-dotnet @mr-tz
-

### Bug Fixes
- extractor: fix vivisect loop detection corner case #1310 @mr-tz
- match: extend OS characteristic to match OS_ANY to all supported OSes #1324 @mike-hunhoff
- extractor: fix IDA and vivisect string and bytes features overlap and tests #1327 #1336 @xusheng6 

### capa explorer IDA Pro plugin
- fix exception when plugin loaded in IDA hosted under idat #1341 @mike-hunhoff
- improve embedded PE detection performance and reduce FP potential #1344 @mike-hunhoff

### Development

### Raw diffs
- [capa v5.0.0...master](https://github.com/mandiant/capa/compare/v5.0.0...master)
- [capa-rules v5.0.0...master](https://github.com/mandiant/capa-rules/compare/v5.0.0...master)


## v5.0.0 (2023-02-08)
This capa version comes with major improvements and additions to better handle .NET binaries. To showcase this we've updated and added over 30 .NET rules.  

Additionally, capa now caches its rule set for better performance. The capa explorer also caches its analysis results, so that multiple IDA Pro or plugin invocations don't need to repeat the same analysis.

We have removed the SMDA backend and changed the program return codes to be positive numbers.

Other improvements to highlight include better ELF OS detection, various rendering bug fixes, and enhancements to the feature extraction. We've also added support for Python 3.11.

Thanks for all the support, especially to @jsoref, @bkojusner, @edeca, @richardweiss80, @joren485, @ryantxu1, @mwilliams31, @anushkavirgaonkar, @MalwareMechanic, @Still34, @dzbeck, @johnk3r, and everyone else who submitted bugs and provided feedback!

### New Features
- verify rule metadata format on load #1160 @mr-tz
- dotnet: emit property features #1168 @anushkavirgaonkar
- dotnet: emit API features for objects created via the newobj instruction #1186 @mike-hunhoff
- dotnet: emit API features for generic methods #1231 @mike-hunhoff
- Python 3.11 support #1192 @williballenthin
- dotnet: emit calls to/from MethodDef methods #1236 @mike-hunhoff
- dotnet: emit namespace/class features for ldvirtftn/ldftn instructions #1241 @mike-hunhoff
- dotnet: emit namespace/class features for type references #1242 @mike-hunhoff
- dotnet: extract dotnet and pe format #1187 @mr-tz
- don't render all library rule matches in vverbose output #1174 @mr-tz
- cache the rule set across invocations for better performance #1212 @williballenthin
- update ATT&CK/MBC data for linting #1297 @mr-tz

### Breaking Changes
- remove SMDA backend #1062 @williballenthin
- error return codes are now positive numbers #1269 @mr-tz

### New Rules (77)

- collection/use-dotnet-library-sharpclipboard @johnk3r
- data-manipulation/encryption/aes/use-dotnet-library-encryptdecryptutils @johnk3r
- data-manipulation/json/use-dotnet-library-newtonsoftjson @johnk3r
- data-manipulation/svg/use-dotnet-library-sharpvectors @johnk3r
- executable/resource/embed-dependencies-as-resources-using-fodycostura @johnk3r @mr-tz
- communication/ftp/send/send-file-using-ftp michael.hunhof@mandiant.com anushka.virgaonkar@mandiant.com
- nursery/extract-zip-archive anushka.virgaonkar@mandiant.com
- nursery/allocate-unmanaged-memory-in-dotnet michael.hunhoff@mandiant.com
- nursery/check-file-extension-in-dotnet michael.hunhoff@mandiant.com
- nursery/decode-data-using-base64-in-dotnet michael.hunhoff@mandiant.com
- nursery/deserialize-json-in-dotnet michael.hunhoff@mandiant.com
- nursery/find-data-using-regex-in-dotnet michael.hunhoff@mandiant.com
- nursery/generate-random-filename-in-dotnet michael.hunhoff@mandiant.com
- nursery/get-os-version-in-dotnet michael.hunhoff@mandiant.com
- nursery/load-xml-in-dotnet michael.hunhoff@mandiant.com
- nursery/manipulate-unmanaged-memory-in-dotnet michael.hunhoff@mandiant.com
- nursery/save-image-in-dotnet michael.hunhoff@mandiant.com
- nursery/send-email-in-dotnet michael.hunhoff@mandiant.com
- nursery/serialize-json-in-dotnet michael.hunhoff@mandiant.com
- nursery/set-http-user-agent-in-dotnet michael.hunhoff@mandiant.com
- nursery/compile-csharp-in-dotnet michael.hunhoff@mandiant.com
- nursery/compile-visual-basic-in-dotnet michael.hunhoff@mandiant.com
- nursery/compress-data-using-gzip-in-dotnet michael.hunhoff@mandiant.com
- nursery/execute-sqlite-statement-in-dotnet michael.hunhoff@mandiant.com
- nursery/execute-via-asynchronous-task-in-dotnet michael.hunhoff@mandiant.com
- nursery/execute-via-timer-in-dotnet michael.hunhoff@mandiant.com
- nursery/execute-wmi-query-in-dotnet michael.hunhoff@mandiant.com
- nursery/manipulate-network-credentials-in-dotnet michael.hunhoff@mandiant.com
- nursery/encrypt-data-using-aes william.ballenthin@mandiant.com Ivan Kwiatkowski (@JusticeRage)
- host-interaction/uac/bypass/bypass-uac-via-rpc david.cannings@pwc.com david@edeca.net
- nursery/check-for-vm-using-instruction-vpcext richard.weiss@mandiant.com
- nursery/get-windows-directory-from-kuser_shared_data david.cannings@pwc.com
- nursery/encrypt-data-using-openssl-dsa Ana06
- nursery/encrypt-data-using-openssl-ecdsa Ana06
- nursery/encrypt-data-using-openssl-rsa Ana06
- runtime/dotnet/execute-via-dotnet-startup-hook william.ballenthin@mandiant.com
- host-interaction/console/manipulate-console-buffer william.ballenthin@mandiant.com michael.hunhoff@mandiant.com
- nursery/access-wmi-data-in-dotnet michael.hunhoff@mandiant.com
- nursery/allocate-unmanaged-memory-via-dotnet michael.hunhoff@mandiant.com
- nursery/generate-random-bytes-in-dotnet michael.hunhoff@mandiant.com
- nursery/manipulate-console-window michael.hunhoff@mandiant.com
- nursery/obfuscated-with-koivm michael.hunhoff@mandiant.com
- nursery/implement-com-dll moritz.raabe@mandiant.com
- nursery/linked-against-libsodium @mr-tz
- compiler/nuitka/compiled-with-nuitka @williballenthin
- nursery/authenticate-data-with-md5-mac william.ballenthin@mandiant.com
- nursery/resolve-function-by-djb2-hash still@teamt5.org
- host-interaction/mutex/create-semaphore-on-linux @ramen0x3f
- host-interaction/mutex/lock-semaphore-on-linux @ramen0x3f
- host-interaction/mutex/unlock-semaphore-on-linux @ramen0x3f
- data-manipulation/hashing/sha384/hash-data-using-sha384 william.ballenthin@mandiant.com
- data-manipulation/hashing/sha512/hash-data-using-sha512 william.ballenthin@mandiant.com
- nursery/decode-data-using-url-encoding michael.hunhoff@mandiant.com
- nursery/manipulate-user-privileges michael.hunhoff@mandiant.com
- lib/get-os-version @mr-tz
- nursery/decrypt-data-using-tea william.ballenthin@mandiant.com
- nursery/encrypt-data-using-tea william.ballenthin@mandiant.com
- nursery/hash-data-using-whirlpool william.ballenthin@mandiant.com
- nursery/reference-base58-string william.ballenthin@mandiant.com
- communication/mailslot/create-mailslot william.ballenthin@mandiant.com
- executable/resource/access-dotnet-resource @mr-tz
- linking/static/linked-against-cpp-standard-library @mr-tz
- data-manipulation/compression/compress-data-using-lzo david@edeca.net david.cannings@pwc.com
- data-manipulation/compression/decompress-data-using-lzo david@edeca.net david.cannings@pwc.com
- communication/socket/tcp/create-tcp-socket-via-raw-afd-driver william.ballenthin@mandiant.com
- host-interaction/process/map-section-object william.ballenthin@mandiant.com
- lib/create-or-open-section-object william.ballenthin@mandiant.com
- load-code/dotnet/execute-dotnet-assembly-via-clr-host blas.kojusner@mandiant.com
- load-code/execute-vbscript-javascript-or-jscript-in-memory blas.kojusner@mandiant.com
- host-interaction/file-system/reference-absolute-stream-path-on-windows blas.kojusner@mandiant.com
- nursery/generate-method-via-reflection-in-dotnet michael.hunhoff@mandiant.com
- nursery/unmanaged-call-via-dynamic-pinvoke-in-dotnet michael.hunhoff@mandiant.com

### Bug Fixes
- render: convert feature attributes to aliased dictionary for vverbose #1152 @mike-hunhoff
- decouple Token dependency / extractor and features #1139 @mr-tz
- update pydantic model to guarantee type coercion #1176 @mike-hunhoff
- do not overwrite version in version.py during PyInstaller build #1169 @mr-tz
- render: fix vverbose rendering of offsets #1215 @williballenthin
- elf: better detect OS via GLIBC ABI version needed and dependencies #1221 @williballenthin
- dotnet: address unhandled exceptions with improved type checking #1230 @mike-hunhoff
- fix import-to-ida script formatting #1208 @williballenthin
- render: fix verbose rendering of scopes #1263 @williballenthin
- rules: better detect invalid rules #1282 @williballenthin
- show-features: better render strings with embedded whitespace #1267 @williballenthin
- handle vivisect bug around strings at instruction level, use min length 4 #1271 @williballenthin @mr-tz
- extractor: guard against invalid "calls from" features #1177 @mr-tz
- extractor: add format to global features #1258 @mr-tz
- extractor: discover all strings with length >= 4 #1280 @mr-tz
- extractor: don't extract byte features for strings #1293 @mr-tz

### capa explorer IDA Pro plugin
- fix: display instruction items #1154 @mr-tz
- fix: accept only plaintext pasted content #1194 @williballenthin
- fix: UnboundLocalError #1217 @williballenthin
- extractor: add support for COFF files and extern functions #1223 @mike-hunhoff
- doc: improve error messaging and documentation related to capa rule set #1249 @mike-hunhoff
- fix: assume 32-bit displacement for offsets #1250 @mike-hunhoff
- generator: refactor caching and matching #1251 @mike-hunhoff
- fix: improve exception handling to prevent IDA from locking up when errors occur #1262 @mike-hunhoff
- verify rule metadata using Pydantic #1167 @mr-tz
- extractor: make read consistent with file object behavior #1254 @mr-tz
- fix: UnboundLocalError x2 #1302 @mike-hunhoff
- cache capa results across IDA sessions #1279 @mr-tz

### Raw diffs
- [capa v4.0.1...v5.0.0](https://github.com/mandiant/capa/compare/v4.0.1...v5.0.0)
- [capa-rules v4.0.1...v5.0.0](https://github.com/mandiant/capa-rules/compare/v4.0.1...v5.0.0)


## v4.0.1 (2022-08-15)
Some rules contained invalid metadata fields that caused an error when rendering rule hits. We've updated all rules and enhanced the rule linter to catch such issues.

### New Rules (1)

- anti-analysis/obfuscation/obfuscated-with-vs-obfuscation jakub.jozwiak@mandiant.com


### Bug Fixes
- linter: use pydantic to validate rule metadata #1141 @mike-hunhoff
- build binaries using PyInstaller no longer overwrites functions in version.py #1136 @mr-tz

### Raw diffs
- [capa v4.0.0...v4.0.1](https://github.com/mandiant/capa/compare/v4.0.0...v4.0.1)
- [capa-rules v4.0.0...v4.0.1](https://github.com/mandiant/capa-rules/compare/v4.0.0...v4.0.1)

## v4.0.0 (2022-08-10)
Version 4 adds support for analyzing .NET executables. capa will autodetect .NET modules, or you can explicitly invoke the new feature extractor via `--format dotnet`. We've also extended the rule syntax for .NET features including `namespace` and `class`.

Additionally, new `instruction` scope and `operand` features enable users to create more explicit rules. These features are not backwards compatible. We removed the previously used `/x32` and `/x64` flavors of number and operand features.

We updated 49 existing rules and added 22 new rules leveraging these new features and characteristics to detect capabilities seen in .NET malware.

More breaking changes include updates to the JSON results document, freeze file format schema (now format version v2), and the internal handling of addresses.

Thanks for all the support, especially to @htnhan, @jtothej, @sara-rn, @anushkavirgaonkar, and @_re_fox!

*Deprecation warning: v4.0 will be the last capa version to support the SMDA backend.*

### New Features

 - add new scope "instruction" for matching mnemonics and operands #767 @williballenthin
 - add new feature "operand[{0, 1, 2}].number" for matching instruction operand immediate values #767 @williballenthin
 - add new feature "operand[{0, 1, 2}].offset" for matching instruction operand offsets #767 @williballenthin
 - extract additional offset/number features in certain circumstances #320 @williballenthin
 - add detection and basic feature extraction for dotnet #987 @mr-tz, @mike-hunhoff, @williballenthin
 - add file string extraction for dotnet files #1012 @mike-hunhoff
 - add file function-name extraction for dotnet files #1015 @mike-hunhoff
 - add unmanaged call characteristic for dotnet files #1023 @mike-hunhoff
 - add mixed mode characteristic feature extraction for dotnet files #1024 @mike-hunhoff
 - emit class and namespace features for dotnet files #1030 @mike-hunhoff
 - render: support Addresses that aren't simple integers, like .NET token+offset #981 @williballenthin
 - document rule tags and branches #1006 @williballenthin, @mr-tz

### Breaking Changes

  - instruction scope and operand feature are new and are not backwards compatible with older versions of capa
  - Python 3.7 is now the minimum supported Python version #866 @williballenthin
  - remove /x32 and /x64 flavors of number and operand features #932 @williballenthin
  - the tool now accepts multiple paths to rules, and JSON doc updated accordingly @williballenthin
  - extractors must use handles to identify functions/basic blocks/instructions #981 @williballenthin
  - the freeze file format schema was updated, including format version bump to v2 #986 @williballenthin

Deprecation notice: as described in [#937](https://github.com/mandiant/capa/issues/937), we plan to remove the SMDA backend for v5. If you rely on this backend, please reach out so we can discuss extending the support for SMDA or transitioning your workflow to use vivisect.

### New Rules (30)

- data-manipulation/encryption/aes/manually-build-aes-constants huynh.t.nhan@gmail.com
- nursery/get-process-image-filename michael.hunhoff@mandiant.com
- compiler/v/compiled-with-v jakub.jozwiak@mandiant.com
- compiler/zig/compiled-with-zig jakub.jozwiak@mandiant.com
- anti-analysis/packer/huan/packed-with-huan jakub.jozwiak@mandiant.com
- internal/limitation/file/internal-dotnet-file-limitation william.ballenthin@mandiant.com
- nursery/get-os-information-via-kuser_shared_data @mr-tz
- load-code/pe/resolve-function-by-parsing-PE-exports @sara-rn
- anti-analysis/packer/huan/packed-with-huan jakub.jozwiak@mandiant.com
- nursery/execute-dotnet-assembly anushka.virgaonkar@mandiant.com
- nursery/invoke-dotnet-assembly-method anushka.virgaonkar@mandiant.com
- collection/screenshot/capture-screenshot-via-keybd-event @_re_fox
- collection/browser/gather-chrome-based-browser-login-information @_re_fox
- nursery/power-down-monitor michael.hunhoff@mandiant.com
- nursery/hash-data-using-aphash @_re_fox
- nursery/hash-data-using-jshash @_re_fox
- host-interaction/file-system/files/list/enumerate-files-on-windows moritz.raabe@mandiant.com anushka.virgaonkar@mandiant.com
- nursery/check-clipboard-data anushka.virgaonkar@mandiant.com
- nursery/clear-clipboard-data anushka.virgaonkar@mandiant.com
- nursery/compile-dotnet-assembly anushka.virgaonkar@mandiant.com
- nursery/create-process-via-wmi anushka.virgaonkar@mandiant.com
- nursery/display-service-notification-message-box anushka.virgaonkar@mandiant.com
- nursery/find-process-by-name anushka.virgaonkar@mandiant.com
- nursery/generate-random-numbers-in-dotnet anushka.virgaonkar@mandiant.com
- nursery/send-keystrokes anushka.virgaonkar@mandiant.com
- nursery/send-request-in-dotnet anushka.virgaonakr@mandiant.com
- nursery/terminate-process-by-name-in-dotnet anushka.virgaonkar@mandiant.com
- nursery/hash-data-using-rshash @_re_fox
- persistence/authentication-process/act-as-credential-manager-dll jakub.jozwiak@mandiant.com
- persistence/authentication-process/act-as-password-filter-dll jakub.jozwiak@mandiant.com

### Bug Fixes
- improve handling _ prefix compile/link artifact #924 @mike-hunhoff
- better detect OS in ELF samples #988 @williballenthin
- display number feature zero in vverbose #1097 @mike-hunhoff

### capa explorer IDA Pro plugin
- improve file format extraction #918 @mike-hunhoff
- remove decorators added by IDA to ELF imports #919 @mike-hunhoff
- bug fixes for Address abstraction #1091 @mike-hunhoff

### Development

### Raw diffs
- [capa v3.2.0...v4.0.0](https://github.com/mandiant/capa/compare/v3.2.0...master)
- [capa-rules v3.2.0...v4.0.0](https://github.com/mandiant/capa-rules/compare/v3.2.0...master)

## v3.2.1 (2022-06-06)
This out-of-band release bumps the SMDA dependency version to enable installation on Python 3.10.

### Bug Fixes

- update SMDA dependency @mike-hunhoff #922

### Raw diffs
- [capa v3.2.0...v3.2.1](https://github.com/mandiant/capa/compare/v3.2.0...v3.2.1)
- [capa-rules v3.2.0...v3.2.1](https://github.com/mandiant/capa-rules/compare/v3.2.0...v3.2.1)

## v3.2.0 (2022-03-03)
This release adds a new characteristic `characteristic: call $+5` enabling users to create more explicit rules. The linter now also validates ATT&CK and MBC categories. Additionally, many dependencies, including the vivisect backend, have been updated.

One rule has been added and many more have been improved.

Thanks for all the support, especially to @kn0wl3dge and first time contributor @uckelman-sf!

### New Features

- linter: validate ATT&CK/MBC categories and IDs #103 @kn0wl3dge
- extractor: add characteristic "call $+5" feature #366 @kn0wl3dge

### New Rules (1)

- anti-analysis/obfuscation/obfuscated-with-advobfuscator jakub.jozwiak@mandiant.com

### Bug Fixes

- remove typing package as a requirement for Python 3.7+ compatibility #901 @uckelman-sf
- elf: fix OS detection for Linux kernel modules #867 @williballenthin

### Raw diffs
- [capa v3.1.0...v3.2.0](https://github.com/mandiant/capa/compare/v3.1.0...v3.2.0)
- [capa-rules v3.1.0...v3.2.0](https://github.com/mandiant/capa-rules/compare/v3.1.0...v3.2.0)

## v3.1.0 (2022-01-10)
This release improves the performance of capa while also adding 23 new rules and many code quality enhancements. We profiled capa's CPU usage and optimized the way that it matches rules, such as by short circuiting when appropriate. According to our testing, the matching phase is approximately 66% faster than v3.0.3! We also added support for Python 3.10, aarch64 builds, and additional MAEC metadata in the rule headers.
  
This release adds 23 new rules, including nine by Jakub Jozwiak of Mandiant. @ryantxu1 and @dzbeck updated the ATT&CK and MBC mappings for many rules. Thank you!
  
And as always, welcome first time contributors!

  - @kn0wl3dge
  - @jtothej
  - @cl30
  

### New Features

- engine: short circuit logic nodes for better performance #824 @williballenthin
- engine: add optimizer the order faster nodes first #829 @williballenthin
- engine: optimize rule evaluation by skipping rules that can't match #830 @williballenthin
- support python 3.10 #816 @williballenthin
- support aarch64 #683 @williballenthin
- rules: support maec/malware-family meta #841 @mr-tz
- engine: better type annotations/exhaustiveness checking #839 @cl30

### Breaking Changes: None

### New Rules (23)

- nursery/delete-windows-backup-catalog michael.hunhoff@mandiant.com
- nursery/disable-automatic-windows-recovery-features michael.hunhoff@mandiant.com
- nursery/capture-webcam-video @johnk3r
- nursery/create-registry-key-via-stdregprov michael.hunhoff@mandiant.com
- nursery/delete-registry-key-via-stdregprov michael.hunhoff@mandiant.com
- nursery/delete-registry-value-via-stdregprov michael.hunhoff@mandiant.com
- nursery/query-or-enumerate-registry-key-via-stdregprov michael.hunhoff@mandiant.com
- nursery/query-or-enumerate-registry-value-via-stdregprov michael.hunhoff@mandiant.com
- nursery/set-registry-value-via-stdregprov michael.hunhoff@mandiant.com
- data-manipulation/compression/decompress-data-using-ucl jakub.jozwiak@mandiant.com
- linking/static/wolfcrypt/linked-against-wolfcrypt jakub.jozwiak@mandiant.com
- linking/static/wolfssl/linked-against-wolfssl jakub.jozwiak@mandiant.com
- anti-analysis/packer/pespin/packed-with-pespin jakub.jozwiak@mandiant.com
- load-code/shellcode/execute-shellcode-via-windows-fibers jakub.jozwiak@mandiant.com
- load-code/shellcode/execute-shellcode-via-enumuilanguages jakub.jozwiak@mandiant.com
- anti-analysis/packer/themida/packed-with-themida william.ballenthin@mandiant.com
- load-code/shellcode/execute-shellcode-via-createthreadpoolwait jakub.jozwiak@mandiant.com
- host-interaction/process/inject/inject-shellcode-using-a-file-mapping-object jakub.jozwiak@mandiant.com
- load-code/shellcode/execute-shellcode-via-copyfile2 jakub.jozwiak@mandiant.com
- malware-family/plugx/match-known-plugx-module still@teamt5.org

### Rule Changes

  - update ATT&CK mappings by @ryantxu1
  - update ATT&CK and MBC mappings by @dzbeck
  - aplib detection by @cdong1012
  - golang runtime detection by @stevemk14eber

### Bug Fixes

- fix circular import error #825 @williballenthin
- fix smda negative number extraction #430 @kn0wl3dge

### capa explorer IDA Pro plugin

- pin supported versions to >= 7.4 and < 8.0 #849 @mike-hunhoff

### Development

- add profiling infrastructure #828 @williballenthin
- linter: detect shellcode extension #820 @mr-tz
- show features script: add backend flag #430 @kn0wl3dge

### Raw diffs
- [capa v3.0.3...v3.1.0](https://github.com/mandiant/capa/compare/v3.0.3...v3.1.0)
- [capa-rules v3.0.3...v3.1.0](https://github.com/mandiant/capa-rules/compare/v3.0.3...v3.1.0)


## v3.0.3 (2021-10-27)

This is primarily a rule maintenance release:
  - eight new rules, including all relevant techniques from [ATT&CK v10](https://medium.com/mitre-attack/introducing-attack-v10-7743870b37e3), and
  - two rules removed, due to the prevalence of false positives

We've also tweaked the status codes returned by capa.exe to be more specific and added a bit more metadata to the JSON output format.
 
As always, welcome first time contributors!
  - still@teamt5.org
  - zander.work@mandiant.com
                                                                                                     

### New Features

- show in which function a BB match is #130 @williballenthin
- main: exit with unique error codes when bailing #802 @williballenthin

### New Rules (8)

- nursery/resolve-function-by-fnv-1a-hash still@teamt5.org
- data-manipulation/encryption/encrypt-data-using-memfrob-from-glibc zander.work@mandiant.com
- collection/group-policy/discover-group-policy-via-gpresult william.ballenthin@mandiant.com
- host-interaction/bootloader/manipulate-safe-mode-programs william.ballenthin@mandiant.com
- nursery/enable-safe-mode-boot william.ballenthin@mandiant.com
- persistence/iis/persist-via-iis-module william.ballenthin@mandiant.com
- persistence/iis/persist-via-isapi-extension william.ballenthin@mandiant.com
- targeting/language/identify-system-language-via-api william.ballenthin@mandiant.com

## Removed rules (2)
- load-code/pe/parse-pe-exports: too many false positives in unrelated structure accesses
- anti-analysis/anti-vm/vm-detection/execute-anti-vm-instructions: too many false positives in junk code

### Bug Fixes

- update references from FireEye to Mandiant

### Raw diffs
- [capa v3.0.2...v3.0.3](https://github.com/fireeye/capa/compare/v3.0.2...v3.0.3)
- [capa-rules v3.0.2...v3.0.3](https://github.com/fireeye/capa-rules/compare/v3.0.2...v3.0.3)
  
## v3.0.2 (2021-09-28)
  
This release fixes an issue with the standalone executables built with PyInstaller when running capa against ELF files.

### Bug Fixes

- fix bug in PyInstaller config preventing ELF analysis #795 @mr-tz

### Raw diffs
- [capa v3.0.1...v3.0.2](https://github.com/fireeye/capa/compare/v3.0.1...v3.0.2)
- [capa-rules v3.0.1...v3.0.2](https://github.com/fireeye/capa-rules/compare/v3.0.1...v3.0.2)

## v3.0.1 (2021-09-27)

This version updates the version of vivisect used by capa. Users will experience fewer bugs and find improved analysis results.

Thanks to the community for highlighting issues and analysis misses. Your feedback is crucial to further improve capa.

### Bug Fixes

- fix many underlying bugs in vivisect analysis and update to version v1.0.5 #786 @williballenthin

### Raw diffs
- [capa v3.0.0...v3.0.1](https://github.com/fireeye/capa/compare/v3.0.0...v3.0.1)
- [capa-rules v3.0.0...v3.0.1](https://github.com/fireeye/capa-rules/compare/v3.0.0...v3.0.1)

## v3.0.0 (2021-09-15)

We are excited to announce version 3.0! :tada:

capa 3.0:
- adds support for ELF files targeting Linux thanks to [Intezer](https://www.intezer.com/)
- adds new features to specify OS, CPU architecture, and file format
- fixes a few bugs that may have led to false negatives (missed capabilities) in older versions
- adds 80 new rules, including 36 describing techniques for Linux

A huge thanks to everyone who submitted issues, provided feedback, and contributed code and rules.
Special acknowledgement to @Adir-Shemesh and @TcM1911 of [Intezer](https://www.intezer.com/) for contributing the code to enable ELF support.
Also, welcome first time contributors:
  - @jaredscottwilson
  - @cdong1012
  - @jlepore-fe 

### New Features

- all: add support for ELF files #700 @Adir-Shemesh @TcM1911
- rule format: add feature `format: ` for file format, like `format: pe` #723 @williballenthin
- rule format: add feature `arch: ` for architecture, like `arch: amd64` #723 @williballenthin
- rule format: add feature `os: ` for operating system, like `os: windows` #723 @williballenthin
- rule format: add feature `substring: ` for verbatim strings with leading/trailing wildcards #737 @williballenthin
- scripts: add `profile-memory.py` for profiling memory usage #736 @williballenthin
- main: add light weight ELF file feature extractor to detect file limitations #770 @mr-tz

### Breaking Changes

- rules using `format`, `arch`, `os`, or `substring` features cannot be used by capa versions prior to v3
- legacy term `arch` (i.e., "x32") is now called `bitness` @williballenthin
- freeze format gains new section for "global" features #759 @williballenthin

### New Rules (80)

- collection/webcam/capture-webcam-image @johnk3r
- nursery/list-drag-and-drop-files michael.hunhoff@mandiant.com
- nursery/monitor-clipboard-content michael.hunhoff@mandiant.com
- nursery/monitor-local-ipv4-address-changes michael.hunhoff@mandiant.com
- nursery/load-windows-common-language-runtime michael.hunhoff@mandiant.com
- nursery/resize-volume-shadow-copy-storage michael.hunhoff@mandiant.com
- nursery/add-user-account-group michael.hunhoff@mandiant.com
- nursery/add-user-account-to-group michael.hunhoff@mandiant.com
- nursery/add-user-account michael.hunhoff@mandiant.com
- nursery/change-user-account-password michael.hunhoff@mandiant.com
- nursery/delete-user-account-from-group michael.hunhoff@mandiant.com
- nursery/delete-user-account-group michael.hunhoff@mandiant.com
- nursery/delete-user-account michael.hunhoff@mandiant.com
- nursery/list-domain-servers michael.hunhoff@mandiant.com
- nursery/list-groups-for-user-account michael.hunhoff@mandiant.com
- nursery/list-user-account-groups michael.hunhoff@mandiant.com
- nursery/list-user-accounts-for-group michael.hunhoff@mandiant.com
- nursery/list-user-accounts michael.hunhoff@mandiant.com
- nursery/parse-url michael.hunhoff@mandiant.com
- nursery/register-raw-input-devices michael.hunhoff@mandiant.com
- anti-analysis/packer/gopacker/packed-with-gopacker jared.wilson@mandiant.com
- host-interaction/driver/create-device-object @mr-tz
- host-interaction/process/create/execute-command @mr-tz
- data-manipulation/encryption/create-new-key-via-cryptacquirecontext chuong.dong@mandiant.com
- host-interaction/log/clfs/append-data-to-clfs-log-container blaine.stancill@mandiant.com
- host-interaction/log/clfs/read-data-from-clfs-log-container blaine.stancill@mandiant.com
- data-manipulation/encryption/hc-128/encrypt-data-using-hc-128-via-wolfssl blaine.stancill@mandiant.com
- c2/shell/create-unix-reverse-shell joakim@intezer.com
- c2/shell/execute-shell-command-received-from-socket joakim@intezer.com
- collection/get-current-user joakim@intezer.com
- host-interaction/file-system/change-file-permission joakim@intezer.com
- host-interaction/hardware/memory/get-memory-information joakim@intezer.com
- host-interaction/mutex/lock-file joakim@intezer.com
- host-interaction/os/version/get-kernel-version joakim@intezer.com
- host-interaction/os/version/get-linux-distribution joakim@intezer.com
- host-interaction/process/terminate/terminate-process-via-kill joakim@intezer.com
- lib/duplicate-stdin-and-stdout joakim@intezer.com
- nursery/capture-network-configuration-via-ifconfig joakim@intezeer.com
- nursery/collect-ssh-keys joakim@intezer.com
- nursery/enumerate-processes-via-procfs joakim@intezer.com
- nursery/interact-with-iptables joakim@intezer.com
- persistence/persist-via-desktop-autostart joakim@intezer.com
- persistence/persist-via-shell-profile-or-rc-file joakim@intezer.com
- persistence/service/persist-via-rc-script joakim@intezer.com
- collection/get-current-user-on-linux joakim@intezer.com
- collection/network/get-mac-address-on-windows moritz.raabe@mandiant.com
- host-interaction/file-system/read/read-file-on-linux moritz.raabe@mandiant.com joakim@intezer.com
- host-interaction/file-system/read/read-file-on-windows moritz.raabe@mandiant.com
- host-interaction/file-system/write/write-file-on-windows william.ballenthin@mandiant.com
- host-interaction/os/info/get-system-information-on-windows moritz.raabe@mandiant.com joakim@intezer.com
- host-interaction/process/create/create-process-on-windows moritz.raabe@mandiant.com
- linking/runtime-linking/link-function-at-runtime-on-windows moritz.raabe@mandiant.com
- nursery/create-process-on-linux joakim@intezer.com
- nursery/enumerate-files-on-linux william.ballenthin@mandiant.com
- nursery/get-mac-address-on-linux joakim@intezer.com
- nursery/get-system-information-on-linux joakim@intezer.com
- nursery/link-function-at-runtime-on-linux joakim@intezer.com
- nursery/write-file-on-linux joakim@intezer.com
- communication/socket/tcp/send/obtain-transmitpackets-callback-function-via-wsaioctl jonathan.lepore@mandiant.com
- nursery/linked-against-cpp-http-library @mr-tz
- nursery/linked-against-cpp-json-library @mr-tz

### Bug Fixes

- main: fix `KeyError: 0` when reporting results @williballehtin #703
- main: fix potential false negatives due to namespaces across scopes @williballenthin #721
- linter: suppress some warnings about imports from ntdll/ntoskrnl @williballenthin #743
- linter: suppress some warnings about missing examples in the nursery @williballenthin #747

### capa explorer IDA Pro plugin

- explorer: add additional filter logic when displaying matches by function #686 @mike-hunhoff
- explorer: remove duplicate check when saving file #687 @mike-hunhoff
- explorer: update IDA extractor to use non-canon mnemonics #688 @mike-hunhoff
- explorer: allow user to add specified number of bytes when adding a Bytes feature in the Rule Generator #689 @mike-hunhoff
- explorer: enforce max column width Features and Editor panes #691 @mike-hunhoff
- explorer: add option to limit features to currently selected disassembly address #692 @mike-hunhoff
- explorer: update support documentation and runtime checks #741 @mike-hunhoff
- explorer: small performance boost to rule generator search functionality #742 @mike-hunhoff
- explorer: add support for arch, os, and format features #758 @mike-hunhoff
- explorer: improve parsing algorithm for rule generator feature editor #768 @mike-hunhoff

### Development

### Raw diffs
- [capa v2.0.0...v3.0.0](https://github.com/mandiant/capa/compare/v2.0.0...v3.0.0)
- [capa-rules v2.0.0...v3.0.0](https://github.com/mandiant/capa-rules/compare/v2.0.0...v3.0.0)


## v2.0.0 (2021-07-19)

We are excited to announce version 2.0! :tada:
capa 2.0:
- enables anyone to contribute rules more easily
- is the first Python 3 ONLY version
- provides more concise and relevant result via identification of library functions using FLIRT
  ![capa v2.0 results ignoring library code functions](doc/img/changelog/flirt-ignore.png)
- includes many features and enhancements for the capa explorer IDA plugin
- adds 93 new rules, including all new techniques introduced in MITRE ATT&CK v9

A huge thanks to everyone who submitted issues, provided feedback, and contributed code and rules. Many colleagues across dozens of organizations have volunteered their experience to improve this tool! :heart:


### New Features

- rules: update ATT&CK and MBC mappings https://github.com/mandiant/capa-rules/pull/317 @williballenthin
- main: use FLIRT signatures to identify and ignore library code #446 @williballenthin
- tests: update test cases and caching #545 @mr-tz
- scripts: capa2yara.py convert capa rules to YARA rules #561 @ruppde
- rule: add file-scope feature (`function-name`) for recognized library functions #567 @williballenthin
- main: auto detect shellcode based on file extension #516 @mr-tz
- main: more detailed progress bar output when matching functions #562 @mr-tz
- main: detect file limitations without doing code analysis for better performance #583 @williballenthin
- show-features: don't show features from library functions #569 @williballenthin
- linter: summarize results at the end #571 @williballenthin
- linter: check for `or` with always true child statement, e.g. `optional`, colors #348 @mr-tz

### Breaking Changes

- py3: drop Python 2 support #480 @Ana06
- meta: added `library_functions` field, `feature_counts.functions` does not include library functions any more #562 @mr-tz
- json: results document now contains parsed ATT&CK and MBC fields instead of canonical representation #526 @mr-tz
- json: record all matching strings for regex #159 @williballenthin
- main: implement file limitations via rules not code #390 @williballenthin
- json: correctly render negative offsets #619 @williballenthin
- library: remove logic from `__init__.py` throughout #622 @williballenthin

### New Rules (93)

- anti-analysis/packer/amber/packed-with-amber @gormaniac
- collection/file-managers/gather-3d-ftp-information @re-fox
- collection/file-managers/gather-alftp-information @re-fox
- collection/file-managers/gather-bitkinex-information @re-fox
- collection/file-managers/gather-blazeftp-information @re-fox
- collection/file-managers/gather-bulletproof-ftp-information @re-fox
- collection/file-managers/gather-classicftp-information @re-fox
- collection/file-managers/gather-coreftp-information @re-fox
- collection/file-managers/gather-cuteftp-information @re-fox
- collection/file-managers/gather-cyberduck-information @re-fox
- collection/file-managers/gather-direct-ftp-information @re-fox
- collection/file-managers/gather-directory-opus-information @re-fox
- collection/file-managers/gather-expandrive-information @re-fox
- collection/file-managers/gather-faststone-browser-information @re-fox
- collection/file-managers/gather-fasttrack-ftp-information @re-fox
- collection/file-managers/gather-ffftp-information @re-fox
- collection/file-managers/gather-filezilla-information @re-fox
- collection/file-managers/gather-flashfxp-information @re-fox
- collection/file-managers/gather-fling-ftp-information @re-fox
- collection/file-managers/gather-freshftp-information @re-fox
- collection/file-managers/gather-frigate3-information @re-fox
- collection/file-managers/gather-ftp-commander-information @re-fox
- collection/file-managers/gather-ftp-explorer-information @re-fox
- collection/file-managers/gather-ftp-voyager-information @re-fox
- collection/file-managers/gather-ftpgetter-information @re-fox
- collection/file-managers/gather-ftpinfo-information @re-fox
- collection/file-managers/gather-ftpnow-information @re-fox
- collection/file-managers/gather-ftprush-information @re-fox
- collection/file-managers/gather-ftpshell-information @re-fox
- collection/file-managers/gather-global-downloader-information @re-fox
- collection/file-managers/gather-goftp-information @re-fox
- collection/file-managers/gather-leapftp-information @re-fox
- collection/file-managers/gather-netdrive-information @re-fox
- collection/file-managers/gather-nexusfile-information @re-fox
- collection/file-managers/gather-nova-ftp-information @re-fox
- collection/file-managers/gather-robo-ftp-information @re-fox
- collection/file-managers/gather-securefx-information @re-fox
- collection/file-managers/gather-smart-ftp-information @re-fox
- collection/file-managers/gather-softx-ftp-information @re-fox
- collection/file-managers/gather-southriver-webdrive-information @re-fox
- collection/file-managers/gather-staff-ftp-information @re-fox
- collection/file-managers/gather-total-commander-information @re-fox
- collection/file-managers/gather-turbo-ftp-information @re-fox
- collection/file-managers/gather-ultrafxp-information @re-fox
- collection/file-managers/gather-winscp-information @re-fox
- collection/file-managers/gather-winzip-information @re-fox
- collection/file-managers/gather-wise-ftp-information @re-fox
- collection/file-managers/gather-ws-ftp-information @re-fox
- collection/file-managers/gather-xftp-information @re-fox
- data-manipulation/compression/decompress-data-using-aplib @r3c0nst @mr-tz
- host-interaction/bootloader/disable-code-signing @williballenthin
- host-interaction/bootloader/manipulate-boot-configuration @williballenthin
- host-interaction/driver/disable-driver-code-integrity @williballenthin
- host-interaction/file-system/bypass-mark-of-the-web @williballenthin
- host-interaction/network/domain/get-domain-information @recvfrom
- host-interaction/session/get-logon-sessions @recvfrom
- linking/runtime-linking/resolve-function-by-fin8-fasthash @r3c0nst @mr-tz
- nursery/build-docker-image @williballenthin
- nursery/create-container @williballenthin
- nursery/encrypt-data-using-fakem-cipher @mike-hunhoff
- nursery/list-containers @williballenthin
- nursery/run-in-container @williballenthin
- persistence/registry/appinitdlls/disable-appinit_dlls-code-signature-enforcement @williballenthin
- collection/password-manager/steal-keepass-passwords-using-keefarce @Ana06
- host-interaction/network/connectivity/check-internet-connectivity-via-wininet matthew.williams@mandiant.com michael.hunhoff@mandiant.com
- nursery/create-bits-job @mr-tz
- nursery/execute-syscall-instruction @kulinacs @mr-tz
- nursery/connect-to-wmi-namespace-via-wbemlocator michael.hunhoff@mandiant.com
- anti-analysis/obfuscation/obfuscated-with-callobfuscator johnk3r
- executable/installer/inno-setup/packaged-as-an-inno-setup-installer awillia2@cisco.com
- data-manipulation/hashing/djb2/hash-data-using-djb2 awillia2@cisco.com
- data-manipulation/encoding/base64/decode-data-using-base64-via-dword-translation-table gilbert.elliot@mandiant.com
- nursery/list-tcp-connections-and-listeners michael.hunhoff@mandiant.com
- nursery/list-udp-connections-and-listeners michael.hunhoff@mandiant.com
- nursery/log-keystrokes-via-raw-input-data michael.hunhoff@mandiant.com
- nursery/register-http-server-url michael.hunhoff@mandiant.com
- internal/limitation/file/internal-autoit-file-limitation.yml william.ballenthin@mandiant.com
- internal/limitation/file/internal-dotnet-file-limitation.yml william.ballenthin@mandiant.com
- internal/limitation/file/internal-installer-file-limitation.yml william.ballenthin@mandiant.com
- internal/limitation/file/internal-packer-file-limitation.yml william.ballenthin@mandiant.com
- host-interaction/network/domain/enumerate-domain-computers-via-ldap awillia2@cisco.com
- host-interaction/network/domain/get-domain-controller-name awillia2@cisco.com
- internal/limitation/file/internal-visual-basic-file-limitation @mr-tz
- data-manipulation/hashing/md5/hash-data-with-md5 moritz.raabe@mandiant.com
- compiler/autohotkey/compiled-with-autohotkey awillia2@cisco.com
- internal/limitation/file/internal-autohotkey-file-limitation @mr-tz
- host-interaction/process/dump/create-process-memory-minidump michael.hunhoff@mandiant.com
- nursery/get-storage-device-properties michael.hunhoff@mandiant.com
- nursery/execute-shell-command-via-windows-remote-management michael.hunhoff@mandiant.com
- nursery/get-token-privileges michael.hunhoff@mandiant.com
- nursery/prompt-user-for-credentials michael.hunhoff@mandiant.com
- nursery/spoof-parent-pid michael.hunhoff@mandiant.com

### Bug Fixes

- build: use Python 3.8 for PyInstaller to support consistently running across multiple operating systems including Windows 7 #505 @mr-tz
- main: correctly match BB-scope matches at file scope #605 @williballenthin
- main: do not process non-PE files even when --format explicitly provided #664 @mr-tz

### capa explorer IDA Pro plugin
- explorer: IDA 7.6 support #497 @williballenthin
- explorer: explain how to install IDA 7.6 patch to enable the plugin #528 @williballenthin
- explorer: document IDA 7.6sp1 as alternative to the patch #536 @Ana06
- explorer: add support for function-name feature #618 @mike-hunhoff
- explorer: circular import workaround #654 @mike-hunhoff
- explorer: add argument to control whether to automatically analyze when running capa explorer #548 @Ana06
- explorer: extract API features via function names recognized by IDA/FLIRT #661 @mr-tz

### Development

- ci: add capa release link to capa-rules tag #517 @Ana06
- ci, changelog: update `New Rules` section in CHANGELOG automatically https://github.com/mandiant/capa-rules/pull/374 #549 #604 @Ana06
- ci, changelog: support multiple author in sync GH https://github.com/mandiant/capa-rules/pull/378 @Ana06
- ci, lint: check statements for single child statements #563 @mr-tz
- ci: reject PRs without CHANGELOG update to ensure CHANGELOG is kept up-to-date #584 @Ana06
- ci: test that scripts run #660 @mr-tz

### Raw diffs

<!-- The diff uses v1.6.1 because master doesn't include v1.6.2 and v1.6.3 -->
- [capa v1.6.1...v2.0.0](https://github.com/mandiant/capa/compare/v1.6.1...v2.0.0)
- [capa-rules v1.6.1...v2.0.0](https://github.com/mandiant/capa-rules/compare/v1.6.1...v2.0.0)


## v1.6.3 (2021-04-29)

This release adds IDA 7.6 support to capa.

### Changes

- IDA 7.6 support @williballenthin @Ana06

### Raw diffs

  - [capa v1.6.2...v1.6.3](https://github.com/mandiant/capa/compare/v1.6.2...v1.6.3)


## v1.6.2 (2021-04-13)

This release backports a fix to capa 1.6: The Windows binary was built with Python 3.9 which doesn't support Windows 7.

### Bug Fixes

- build: use Python 3.8 for PyInstaller to support consistently running across multiple operating systems including Windows 7 @mr-tz @Ana06

### Raw diffs

  - [capa v1.6.1...v1.6.2](https://github.com/mandiant/capa/compare/v1.6.1...v1.6.2)


## v1.6.1 (2021-04-07)

This release includes several bug fixes, such as a vivisect issue that prevented capa from working on Windows with Python 3. It also adds 17 new rules and a bunch of improvements in the rules and IDA rule generator. We appreciate everyone who opened issues, provided feedback, and contributed code and rules.

### Upcoming changes

**This is the very last capa release that supports Python 2.** The next release will be v2.0 and will have breaking changes, including the removal of Python 2 support.

### New features

- explorer: add support for multi-line tab and SHIFT + Tab #474 @mike-hunhoff

![multi-line tab in rule generator](doc/img/changelog/tab.gif)

### New Rules (17)

- encrypt data using RC4 with custom key via WinAPI @MalwareMechanic
- encrypt data using Curve25519 @dandonov
- packaged as an IExpress self-extracting archive @recvfrom
- create registry key via offline registry library @johnk3r
- open registry key via offline registry library @johnk3r
- query registry key via offline registry library @johnk3r
- set registry key via offline registry library @johnk3r
- delete registry key via offline registry library @johnk3r
- enumerate PE sections @Ana06
- inject DLL reflectively @Ana06
- inspect section memory permissions @Ana06
- parse PE exports @Ana06
- rebuild import table @Ana06
- compare security identifiers @mike-hunhoff
- get user security identifier @mike-hunhoff
- listen for remote procedure calls @mike-hunhoff
- query remote server for available data @mike-hunhoff

### Bug Fixes

- vivisect: update to v1.0.1 which includes bug fix for #459 (capa failed in Windows with Python 3 and vivisect) #512 @williballenthin
- explorer: fix initialize rules directory #464 @mike-hunhoff
- explorer: support subscope rules #493 @mike-hunhoff
- explorer: add checks to validate matched data when searching #500 @mike-hunhoff
- features, explorer: add support for string features with special characters e.g. '\n' #468 @mike-hunhoff

### Changes

- vivisect: raises `IncompatibleVivVersion` instead of `UnicodeDecodeError` when using incompatible Python 2 `.viv` files with Python3 #479 @Ana06
- explorer: improve settings modification #465 @mike-hunhoff
- rules: improvements @mr-tz, @re-fox, @mike-hunhoff
- rules, lint: enforce string with double quotes formatting in rules #468 @mike-hunhoff
- lint: ensure LF end of line #485 #486 @mr-tz
- setup: pin dependencies #513 #504 @Ana06 @mr-tz

### Development

- ci: test on Windows, Ubuntu, macOS across Python versions #470 @mr-tz @Ana06
- ci: pin OS versions #491 @williballenthin
- ci: tag capa-rules on release #476 @Ana06
- doc: document release process #476 @Ana06
- doc: Improve README badges #477 #478 @ana06 @mr-tz
- doc: update capa explorer documentation #503 @mike-hunhoff
- doc: add PR template #495 @mr-tz
- changelog: document incompatibility of viv files #475 @Ana06
- rule loading: ignore files starting with .git #492 @mr-tz

### Raw diffs

  - [capa v1.6.0...v1.6.1](https://github.com/mandiant/capa/compare/v1.6.0...v1.6.1)
  - [capa-rules v1.6.0...v1.6.1](https://github.com/mandiant/capa-rules/compare/v1.6.0...v1.6.1)


## v1.6.0 (2021-03-09)

This release adds the capa explorer rule generator plugin for IDA Pro, vivisect support for Python 3 and 12 new rules. We appreciate everyone who opened issues, provided feedback, and contributed code and rules. Thank you also to the vivisect development team (@rakuy0, @atlas0fd00m) for the Python 3 support (`vivisect==1.0.0`) and the fixes for Python 2 (`vivisect==0.2.1`).

### Rule Generator IDA Plugin

The capa explorer IDA plugin now helps you quickly build new capa rules using features extracted directly from your IDA database. Without leaving the plugin interface you can use the features extracted by capa explorer to develop and test new rules and save your work directly to your capa rules directory. To get started select the new `Rule Generator` tab, navigate to a function in the IDA `Disassembly` view, and click `Analyze`. For more information check out the capa explorer [readme](https://github.com/mandiant/capa/blob/master/capa/ida/plugin/README.md).

![](doc/img/rulegen_expanded.png)

### Python 2/3 vivisect workspace compatibility

This version of capa adds Python 3 support in vivisect. Note that `.viv` files (generated by vivisect) are not compatible between Python 2 and Python 3. When updating to Python 3 you need to delete all the `.viv` files for capa to work.

If you get the following error (or a similar one), you most likely need to delete `.viv` files:
```
UnicodeDecodeError: 'ascii' codec can't decode byte 0x90 in position 2: ordinal not in range(128)
```

### Upcoming changes

**This is the last capa release that supports Python 2.** The next release will be v2.0 and will have breaking changes, including the removal of Python 2 support.

If you have workflows that rely on the Python 2 version and need future maintenance, please reach out. We may be able to supply limited backports of key fixes and features.

### New features

- explorer: Add capa explorer rule generator plugin for IDA Pro. Now capa explorer helps you build new capa rules!  #426, #438, #439 @mike-hunhoff
- python: Python 3 support in vivisect #421 @Ana06
- main: Add backend option in Python 3 to select the backend to be used (either SMDA or vivisect) #421 @Ana06
- python: Python 3 support in IDA #429, #437 @mike-hunhoff
- ci: test pyinstaller CI #452 @williballenthin
- scripts: enable multiple backends in `show-features.py` #429 @mike-hunhoff
- scripts: add `scripts/vivisect-py2-vs-py3.sh`  to compare vivisect Python 2 vs 3 (can easily be modified to test run times and compare different versions) #421 @Ana06

### New Rules (12)

- patch process command line @re-fox @williballenthin (graduated from nursery)
- compiled with dmd @re-fox
- compiled with exe4j @johnk3r
- compiled from Visual Basic @williballenthin
- capture screenshot in Go @TcM1911
- compiled with Nim @mike-hunhoff
- linked against Go process enumeration library @TcM1911
- linked against Go registry library @TcM1911
- linked against Go WMI library @TcM1911
- linked against Go static asset library @TcM1911
- inspect load icon resource @mike-hunhoff
- linked against XZip @mr-tz

### Bug Fixes

- ida: check for unmapped addresses when resolving data references #436 @mike-hunhoff

### Changes

- setup: vivisect v1.0.0 is the default backend for Python3 (it was SMDA before) #421 @Ana06
- setup: bump vivisect to 0.2.1 #454 @mr-tz
- linter: adding ntoskrnl, ntdll overlap lint #428 @mike-hunhoff
- ci: use py3.9 and pyinstaller 4.2 to build standalone binaries #452 @williballenthin
- scripts: remove old migration script #450 @williballenthin

### Development

- main: factor out common cli argument handling #450 @williballenthin

### Raw diffs

  - [capa v1.5.1...v1.6.0](https://github.com/mandiant/capa/compare/v1.5.1...v1.6.0)
  - [capa-rules v1.5.1...v1.6.0](https://github.com/mandiant/capa-rules/compare/v1.5.1...v1.6.0)


## v1.5.1 (2021-02-09)

This release fixes the version number that we forgot to update for v1.5.0 (therefore, v1.5.0 was not published to pypi). It also includes 1 new rule and some rule improvements.

### New Rules (1)

- encrypt data using vest @re-fox

### Raw diffs

  - [capa v1.5.0...v1.5.1](https://github.com/mandiant/capa/compare/v1.5.1...v1.6.0)
  - [capa-rules v1.5.0...v1.5.1](https://github.com/mandiant/capa-rules/compare/v1.5.1...v1.6.0)


## v1.5.0 (2021-02-05)

This release brings support for running capa under Python 3 via [SMDA](https://github.com/danielplohmann/smda), more thorough CI testing and linting, better extraction of strings and byte features, and 50 (!) new rules. We appreciate everyone who opened issues, provided feedback, and contributed code and rules. A special shout out to the following new project contributors:

  - @johnk3r
  - @doomedraven
  - @stvemillertime
  - @itreallynick
  - @0x534a
  
@dzbeck also added [Malware Behavior Catalog](https://github.com/MBCProject/mbc-markdown) (MBC) and ATT&CK mappings for many rules.

Download a standalone binary below and checkout the readme [here on GitHub](https://github.com/mandiant/capa/). Report issues on our [issue tracker](https://github.com/mandiant/capa/issues) and contribute new rules at [capa-rules](https://github.com/mandiant/capa-rules/).


### New Features

  - py3 support via SMDA #355 @danielplohmann @jcrussell
  - scripts: example of using capa as a library #372, #380 @doomedraven
  - ci: enable dependabot #373 @mr-tz
  - ci: lint rules @mr-tz
  - ci: lint rule format #401 @mr-tz
  - freeze: add base address #391 @mr-tz
  - json: meta: add base address #412 @mr-tz

### New Rules (50)

  - 64-bit execution via heavens gate @recvfrom
  - contain anti-disasm techniques @mr-tz
  - check for microsoft office emulation @re-fox
  - check for windows sandbox via device @re-fox
  - check for windows sandbox via dns suffix @re-fox
  - check for windows sandbox via genuine state @re-fox
  - check for windows sandbox via process name @re-fox
  - check for windows sandbox via registry @re-fox
  - capture microphone audio @re-fox
  - capture public ip @re-fox
  - get domain trust relationships @johnk3r
  - check HTTP status code @mr-tz
  - compiled with perl2exe @re-fox
  - compiled with ps2exe @re-fox
  - compiled with pyarmor @stvemillertime, @itreallynick
  - validate payment card number using luhn algorithm @re-fox
  - hash data using fnv @re-fox @mr-tz
  - generate random numbers via WinAPI @mike-hunhoff @johnk3r
  - enumerate files recursively @re-fox
  - get file system object information @mike-hunhoff
  - read virtual disk @re-fox
  - register minifilter driver @mike-hunhoff
  - start minifilter driver @mike-hunhoff
  - enumerate gui resources @johnk3r
  - simulate CTRL ALT DEL @mike-hunhoff
  - hijack thread execution @0x534a
  - inject dll @0x534a
  - inject pe @0x534a
  - create or open registry key @mike-hunhoff
  - delete registry value @mike-hunhoff
  - query or enumerate registry key @mike-hunhoff
  - query or enumerate registry value @mike-hunhoff
  - resume thread @0x534a
  - suspend thread @0x534a
  - allocate memory @0x534a
  - allocate RW memory @0x534a
  - contain pusha popa sequence @mr-tz
  - create or open file @mike-hunhoff
  - open process @0x534a
  - open thread @0x534a
  - get kernel32 base address @mr-tz
  - get ntdll base address @mr-tz
  - encrypt or decrypt data via BCrypt @mike-hunhoff
  - generate random numbers using the Delphi LCG @williballenthin
  - hash data via BCrypt @mike-hunhoff
  - migrate process to active window station @williballenthin
  - patch process command line @williballenthin
  - resolve function by hash @williballenthin
  - persist via Winlogon Helper DLL registry key @0x534a
  - schedule task via command line @0x534a

### Bug Fixes

  - doc: pyinstaller build process @mr-tz
  - ida: better bytes extraction #409 @mike-hunhoff
  - viv: better unicode string extraction #364 @mike-hunhoff
  - viv: better unicode string extraction #378 @mr-tz
  - viv: more xor instructions #379 @mr-tz
  - viv: decrease logging verbosity #381 @mr-tz
  - rules: fix api description syntax #403 @mike-hunhoff
  - main: disable progress background thread #410 @mike-hunhoff
  
### Changes

  - rules: return lib rules for scopes #398 @mr-tz
  
### Raw diffs

  - [capa v1.4.1...v1.5.0](https://github.com/mandiant/capa/compare/v1.4.1...v1.5.0)
  - [capa-rules v1.4.0...v1.5.0](https://github.com/mandiant/capa-rules/compare/v1.4.0...v1.5.0)

## v1.4.1 (2020-10-23)

This release fixes an issue building capa on our CI server, which prevented us from building standalone binaries for v1.4.1.

### Bug Fixes

  - install VC dependencies for Python 2.7 during Windows build
  
### Raw diffs

  - [capa v1.4.0...v1.4.1](https://github.com/mandiant/capa/compare/v1.4.0...v1.4.1)
  - [capa-rules v1.4.0...v1.4.1](https://github.com/mandiant/capa-rules/compare/v1.4.0...v1.4.1)  

## v1.4.0 (2020-10-23)

This capa release includes changes to the rule parsing, enhanced feature extraction, various bug fixes, and improved capa scripts. Everyone should benefit from the improved functionality and performance. The community helped to add 69 new rules. We appreciate everyone who opened issues, provided feedback, and contributed code and rules. A special shout out to the following new project contributors:

  - @mwilliams31
  - @yt0ng

@dzbeck added [Malware Behavior Catalog](https://github.com/MBCProject/mbc-markdown) (MBC) and ATT&CK mappings for 86 rules.

Download a standalone binary below and checkout the readme [here on GitHub](https://github.com/mandiant/capa/). Report issues on our [issue tracker](https://github.com/mandiant/capa/issues) and contribute new rules at [capa-rules](https://github.com/mandiant/capa-rules/).

### New features

  - script that demonstrates bulk processing @williballenthin #307
  - main: render MBC table @mr-tz #332
  - ida backend: improve detection of APIs called via two or more chained thunks @mike-hunhoff #340
  - viv backend: improve detection of APIs called via two or more chained thunks @mr-tz #341
  - features: extract APIs called via jmp instruction @mr-tz #337

### New rules

  - clear the Windows event log @mike-hunhoff
  - crash the Windows event logging service @mike-hunhoff
  - packed with kkrunchy @re-fox
  - packed with nspack @re-fox
  - packed with pebundle @re-fox
  - packed with pelocknt @re-fox
  - packed with peshield @re-fox
  - packed with petite @re-fox
  - packed with rlpack @re-fox
  - packed with upack @re-fox
  - packed with y0da crypter @re-fox
  - compiled with rust @re-fox
  - compute adler32 checksum @mwilliams31
  - encrypt-data-using-hc-128 @recvfrom
  - manipulate console @williballenthin
  - references logon banner @re-fox
  - terminate process via fastfail @re-fox
  - delete volume shadow copies @mr-tz
  - authenticate HMAC @mr-tz
  - compiled from EPL @williballenthin
  - compiled with Go @williballenthin
  - create Restart Manager session @mike-hunhoff
  - decode data using Base64 via WinAPI @mike-hunhoff
  - empty recycle bin quietly @mwilliams31
  - enumerate network shares @mike-hunhoff
  - hook routines via microsoft detours @williballenthin
  - hooked by API Override @williballenthin
  - impersonate user @mike-hunhoff
  - the @williballenthin packer detection package, thanks to Hexacorn for the data, see https://www.hexacorn.com/blog/2016/12/15/pe-section-names-re-visited/
    - packed with CCG
    - packed with Crunch
    - packed with Dragon Armor
    - packed with enigma
    - packed with Epack
    - packed with MaskPE
    - packed with MEW
    - packed with Mpress
    - packed with Neolite
    - packed with PECompact
    - packed with Pepack
    - packed with Perplex
    - packed with ProCrypt
    - packed with RPCrypt
    - packed with SeauSFX
    - packed with Shrinker
    - packed with Simple Pack
    - packed with StarForce
    - packed with SVKP
    - packed with Themida
    - packed with TSULoader
    - packed with VProtect
    - packed with WWPACK
    - rebuilt by ImpRec
    - packaged as a Pintool
    - packaged as a CreateInstall installer
    - packaged as a WinZip self-extracting archive
  - reference 114DNS DNS server @williballenthin
  - reference AliDNS DNS server @williballenthin
  - reference Cloudflare DNS server @williballenthin
  - reference Comodo Secure DNS server @williballenthin
  - reference Google Public DNS server @williballenthin
  - reference Hurricane Electric DNS server @williballenthin
  - reference kornet DNS server @williballenthin
  - reference L3 DNS server @williballenthin
  - reference OpenDNS DNS server @williballenthin
  - reference Quad9 DNS server @williballenthin
  - reference Verisign DNS server @williballenthin
  - run as service @mike-hunhoff
  - schedule task via ITaskService @mike-hunhoff
  - references DNS over HTTPS endpoints @yt0ng

### Bug fixes

  - ida plugin: fix tree-view exception @mike-hunhoff #315
  - ida plugin: fix feature count @mike-hunhoff
  - main: fix reported total rule count @williballenthin #325
  - features: fix handling of API names with multiple periods @mike-hunhoff #329
  - ida backend: find all byte sequences instead of only first @mike-hunhoff #335
  - features: display 0 value @mr-tz #338
  - ida backend: extract ordinal and name imports @mr-tz #343
  - show-features: improvements and support within IDA @mr-tz #342
  - main: sanity check MBC rendering @williballenthin
  - main: handle sample path that contains non-ASCII characters @mr-tz #328

### Changes

  - rules: use yaml.CLoader for better performance @williballenthin #306
  - rules: parse descriptions for statements @mr-tz #312

### Raw diffs

  - [capa v1.3.0...v1.4.0](https://github.com/mandiant/capa/compare/v1.3.0...v1.4.0)
  - [capa-rules v1.3.0...v1.4.0](https://github.com/mandiant/capa-rules/compare/v1.3.0...v1.4.0)

## v1.3.0 (2020-09-14)

This release brings newly updated mappings to the [Malware Behavior Catalog version 2.0](https://github.com/MBCProject/mbc-markdown), many enhancements to the IDA Pro plugin, [flare-capa on PyPI](https://pypi.org/project/flare-capa/), a bunch of bug fixes to improve feature extraction, and four new rules. We received contributions from ten reverse engineers, including seven new ones:

  - @dzbeck
  - @recvfrom
  - @toomanybananas
  - @cclauss 
  - @adamprescott91 
  - @weslambert
  - @stevemk14ebr 
  
Download a standalone binary below and checkout the readme [here on GitHub](https://github.com/mandiant/capa/). Report issues on our [issue tracker](https://github.com/mandiant/capa/issues) and contribute new rules at [capa-rules](https://github.com/mandiant/capa-rules/).

### Key changes to IDA Plugin

The IDA Pro integration is now distributed as a real plugin, instead of a script. This enables a few things:

  - keyboard shortcuts and file menu integration
  - updates distributed PyPI/`pip install --upgrade` without touching your `%IDADIR%`
  - generally doing thing the "right way"

How to get this new version? Its easy: download [capa_explorer.py](https://raw.githubusercontent.com/mandiant/capa/master/capa/ida/plugin/capa_explorer.py) to your IDA plugins directory and update your capa installation (incidentally, this is a good opportunity to migrate to `pip install flare-capa` instead of git checkouts). Now you should see the plugin listed in the `Edit > Plugins > FLARE capa explorer` menu in IDA. 

Please refer to the plugin [readme](https://github.com/mandiant/capa/blob/master/capa/ida/plugin/README.md) for additional information on installing and using the IDA Pro plugin.

Please open an issue in this repository if you notice anything weird.
 
### New features

  - ida plugin: now a real plugin, not a script @mike-hunhoff 
  - core: distributed via PyPI as [flare-capa](https://pypi.org/project/flare-capa/) @williballenthin 
  - features: enable automatic A/W handling for imports @williballenthin @Ana06 #246 
  - ida plugin: persist rules directory setting via [ida-settings](https://github.com/williballenthin/ida-settings) @williballenthin #268
  - ida plugin: add search bar to results view @williballenthin #285
  - ida plugin: add `Analyze` and `Reset` buttons to tree view @mike-hunhoff #304
  - ida plugin: add status label to tree view @mike-hunhoff
  - ida plugin: add progress indicator @mike-hunhoff, @mr-tz

### New rules

  - compiled with py2exe @re-fox
  - resolve path using msvcrt @re-fox 
  - decompress data using QuickLZ @edeca
  - encrypt data using sosemanuk @recvfrom 

### Bug fixes

  - rule: reduce FP in DNS resolution @toomanybananas
  - engine: report correct strings matched via regex @williballenthin #262 
  - formatter: correctly format descriptions in two-line syntax @williballenthin @recvfrom #263 
  - viv: better extract offsets from SibOper operands @williballenthin @edeca #276 
  - import-to-ida: fix import error @cclauss 
  - viv: don't write settings to ~/.viv/viv.json @williballenthin @rakuy0 @weslambert #244
  - ida plugin: remove dependency loop that resulted in unnecessary overhead @mike-hunhoff #303
  - ida plugin: correctly highlight regex matches in IDA Disassembly view @mike-hunhoff #305
  - ida plugin: better handle rule directory prompt and failure case @stevemk14ebr @mike-hunhoff #309

### Changes

  - rules: update meta mapping to MBC 2.0! @dzbeck
  - render: don't display rules that are also matched by other rules @williballenthin @Ana06 #224
  - ida plugin: simplify tabs, removing summary and adding detail to results view @williballenthin #286
  - ida plugin: analysis is no longer automatically started when plugin is first opened @mike-hunhoff #304
  - ida plugin: user must manually select a capa rules directory before analysis can be performed @mike-hunhoff
  - ida plugin: user interface controls are disabled until analysis is performed @mike-hunhoff #304

### Raw diffs

  - [capa v1.2.0...v1.3.0](https://github.com/mandiant/capa/compare/v1.2.0...v1.3.0)
  - [capa-rules v1.2.0...v1.3.0](https://github.com/mandiant/capa-rules/compare/v1.2.0...v1.3.0)

## v1.2.0 (2020-08-31)

This release brings UI enhancements, especially for the IDA Pro plugin, 
investment towards py3 support,
fixes some bugs identified by the community, 
and 46 (!) new rules.
We received contributions from ten reverse engineers, including five new ones:

  - @agithubuserlol
  - @recvfrom
  - @D4nch3n
  - @edeca
  - @winniepe 
  
Download a standalone binary below and checkout the readme [here on GitHub](https://github.com/mandiant/capa/).
Report issues on our [issue tracker](https://github.com/mandiant/capa/issues)
and contribute new rules at [capa-rules](https://github.com/mandiant/capa-rules/).
 
### New features

  - ida plugin: display arch flavors @mike-hunhoff
  - ida plugin: display block descriptions @mike-hunhoff
  - ida backend: extract features from nested pointers @mike-hunhoff
  - main: show more progress output @williballenthin
  - core: pin dependency versions #258 @recvfrom

### New rules
  - bypass UAC via AppInfo ALPC @agithubuserlol
  - bypass UAC via token manipulation @agithubuserlol
  - check for sandbox and av modules @re-fox
  - check for sandbox username @re-fox
  - check if process is running under wine @re-fox
  - validate credit card number using luhn algorithm @re-fox
  - validate credit card number using luhn algorithm with no lookup table @re-fox
  - hash data using FNV @edeca @mr-tz
  - link many functions at runtime @mr-tz
  - reference public RSA key @mr-tz
  - packed with ASPack @williballenthin
  - delete internet cache @mike-hunhoff
  - enumerate internet cache @mike-hunhoff
  - send ICMP echo request @mike-hunhoff
  - check for debugger via API @mike-hunhoff
  - check for hardware breakpoints @mike-hunhoff
  - check for kernel debugger via shared user data structure @mike-hunhoff
  - check for protected handle exception @mike-hunhoff
  - check for software breakpoints @mike-hunhoff
  - check for trap flag exception @mike-hunhoff
  - check for unexpected memory writes @mike-hunhoff
  - check process job object @mike-hunhoff
  - reference anti-VM strings targeting Parallels @mike-hunhoff
  - reference anti-VM strings targeting Qemu @mike-hunhoff
  - reference anti-VM strings targeting VirtualBox @mike-hunhoff
  - reference anti-VM strings targeting VirtualPC @mike-hunhoff
  - reference anti-VM strings targeting VMWare @mike-hunhoff
  - reference anti-VM strings targeting Xen @mike-hunhoff
  - reference analysis tools strings @mike-hunhoff
  - reference WMI statements @mike-hunhoff
  - get number of processor cores @mike-hunhoff
  - get number of processors @mike-hunhoff
  - enumerate disk properties @mike-hunhoff
  - get disk size @mike-hunhoff
  - get process heap flags @mike-hunhoff
  - get process heap force flags @mike-hunhoff
  - get Explorer PID @mike-hunhoff
  - delay execution @mike-hunhoff
  - check for process debug object @mike-hunhoff
  - check license value @mike-hunhoff
  - check ProcessDebugFlags @mike-hunhoff
  - check ProcessDebugPort @mike-hunhoff
  - check SystemKernelDebuggerInformation @mike-hunhoff
  - check thread yield allowed @mike-hunhoff
  - enumerate system firmware tables @mike-hunhoff
  - get system firmware table @mike-hunhoff
  - hide thread from debugger @mike-hunhoff

### Bug fixes

  - ida backend: extract unmapped immediate number features @mike-hunhoff
  - ida backend: fix stack cookie check #257 @mike-hunhoff
  - viv backend: better extract gs segment access @williballenthin
  - core: enable counting of string features #241 @D4nch3n @williballenthin
  - core: enable descriptions on feature with arch flavors @mike-hunhoff
  - core: update git links for non-SSH access #259 @recvfrom

### Changes

  - ida plugin: better default display showing first level nesting @winniepe
  - remove unused `characteristic(switch)` feature @ana06
  - prepare testing infrastructure for multiple backends/py3 @williballenthin
  - ci: zip build artifacts @ana06
  - ci: build all supported python versions @ana06
  - code style and formatting @mr-tz

### Raw diffs

  - [capa v1.1.0...v1.2.0](https://github.com/mandiant/capa/compare/v1.1.0...v1.2.0)
  - [capa-rules v1.1.0...v1.2.0](https://github.com/mandiant/capa-rules/compare/v1.1.0...v1.2.0)

## v1.1.0 (2020-08-05)

This release brings new rule format updates, such as adding `offset/x32` and negative offsets,
fixes some bugs identified by the community, and 28 (!) new rules.
We received contributions from eight reverse engineers, including four new ones:

  - @re-fox
  - @psifertex
  - @bitsofbinary
  - @threathive
  
Download a standalone binary below and checkout the readme [here on GitHub](https://github.com/mandiant/capa/). Report issues on our [issue tracker](https://github.com/mandiant/capa/issues) and contribute new rules at [capa-rules](https://github.com/mandiant/capa-rules/).
  
### New features

  - import: add Binary Ninja import script #205 #207 @psifertex
  - rules: offsets can be negative #197 #208 @williballenthin
  - rules: enable descriptions for statement nodes #194 #209 @Ana06
  - rules: add arch flavors to number and offset features #210 #216 @williballenthin
  - render: show SHA1/SHA256 in default report #164 @threathive
  - tests: add tests for IDA Pro backend #202 @williballenthin
  
### New rules

  - check for unmoving mouse cursor @BitsOfBinary
  - check mutex and exit @re-fox
  - parse credit card information @re-fox
  - read ini file @re-fox
  - validate credit card number with luhn algorithm @re-fox
  - change the wallpaper @re-fox
  - acquire debug privileges @williballenthin
  - import public key @williballenthin
  - terminate process by name @williballenthin
  - encrypt data using DES @re-fox
  - encrypt data using DES via WinAPI @re-fox
  - hash data using sha1 via x86 extensions @re-fox
  - hash data using sha256 via x86 extensions @re-fox
  - capture network configuration via ipconfig @re-fox
  - hash data via WinCrypt @mike-hunhoff
  - get file attributes @mike-hunhoff
  - allocate thread local storage @mike-hunhoff
  - get thread local storage value @mike-hunhoff
  - set thread local storage @mike-hunhoff
  - get session integrity level @mike-hunhoff
  - add file to cabinet file @mike-hunhoff
  - flush cabinet file @mike-hunhoff
  - open cabinet file @mike-hunhoff
  - gather firefox profile information @re-fox
  - encrypt data using skipjack @re-fox
  - encrypt data using camellia @re-fox
  - hash data using tiger @re-fox
  - encrypt data using blowfish @re-fox
  - encrypt data using twofish @re-fox

### Bug fixes

  - linter: fix exception when examples is `None` @Ana06
  - linter: fix suggested recommendations via templating @williballenthin
  - render: fix exception when rendering counts @williballenthin
  - render: fix render of negative offsets @williballenthin
  - extractor: fix segmentation violation from vivisect @williballenthin
  - main: fix crash when .viv cannot be saved #168 @secshoggoth @williballenthin
  - main: fix shellcode .viv save path @williballenthin

### Changes

  - doc: explain how to bypass gatekeeper on macOS @psifertex
  - doc: explain supported linux distributions @Ana06
  - doc: explain submodule update with --init @psifertex
  - main: improve program help output @mr-tz
  - main: disable progress when run in quiet mode @mr-tz
  - main: assert supported IDA versions @mr-tz
  - extractor: better identify nested pointers to strings @williballenthin
  - setup: specify vivisect download url @Ana06
  - setup: pin vivisect version @williballenthin
  - setup: bump vivisect dependency version @williballenthin
  - setup: set Python project name to `flare-capa` @williballenthin
  - ci: run tests and linter via GitHub Actions @Ana06
  - hooks: run style checkers and hide stashed output @Ana06
  - linter: ignore period in rule filename @williballenthin
  - linter: warn on nursery rule with no changes needed @williballenthin

### Raw diffs

  - [capa v1.0.0...v1.1.0](https://github.com/mandiant/capa/compare/v1.0.0...v1.1.0)
  - [capa-rules v1.0.0...v1.1.0](https://github.com/mandiant/capa-rules/compare/v1.0.0...v1.1.0)<|MERGE_RESOLUTION|>--- conflicted
+++ resolved
@@ -4,11 +4,8 @@
 
 ### New Features
 
-<<<<<<< HEAD
 - extractor: add Binary Ninja feature extractor @xusheng6
-=======
 - new cli flag `--os` to override auto-detected operating system for a sample @captainGeech42
->>>>>>> 793057c2
 
 ### Breaking Changes
 

# Change Log

## master (unreleased)

Unlock powerful malware analysis with capa's new [VMRay sandbox](https://www.vmray.com/) integration! Simply provide a VMRay analysis archive, and capa will automatically extract and match capabilties, streamlining your workflow.

### New Features

- add landing page https://mandiant.github.io/capa/ @williballenthin #2310
- add rules website https://mandiant.github.io/capa/rules @DeeyaSingh #2310
- add .justfile @williballenthin #2325
 
### Breaking Changes

### New Rules (0)

-

### Bug Fixes

- fix duplicate features shown in vverbose mode @williballenthin #2323

### capa explorer IDA Pro plugin

### Development

### Raw diffs
- [capa v7.2.0...master](https://github.com/mandiant/capa/compare/v7.2.0...master)
- [capa-rules v7.2.0...master](https://github.com/mandiant/capa-rules/compare/v7.2.0...master)

### v7.2.0
capa v7.2.0 introduces a first version of capa explorer web: a web-based user interface to inspect capa results using your browser. Users can inspect capa result JSON documents in an online web instance or a standalone HTML page for offline usage. capa explorer supports interactive exploring of capa results to make it easier to understand them. Users can filter, sort, and see the details of all identified capabilities. capa explorer web was worked on by @s-ff as part of a [GSoC project](https://summerofcode.withgoogle.com/programs/2024/projects/cR3hjbsq), and it is available at https://mandiant.github.io/capa/explorer/#/.

This release also adds a feature extractor for output from the DRAKVUF sandbox. Now, analysts can pass the resulting `drakmon.log` file to capa and extract capabilities from the artifacts captured by the sandbox. This feature extractor will also be added to the DRAKVUF sandbox as a post-processing script, and it was worked on by @yelhamer as part of a [GSoC project](https://summerofcode.withgoogle.com/programs/2024/projects/fCnBGuEC).

Additionally, we fixed several bugs handling ELF files, and added the ability to filter capa analysis by functions or processes. We also added support to the IDA Pro extractor to leverage analyst recovered API names.

Special thanks to our repeat and new contributors:
* @lakshayletsgo for their first contribution in https://github.com/mandiant/capa/pull/2248
* @msm-cert for their first contribution in https://github.com/mandiant/capa/pull/2143
* @VascoSch92 for their first contribution in https://github.com/mandiant/capa/pull/2143

### New Features

- webui: explore capa analysis results in a web-based UI online and offline #2224 @s-ff
- support analyzing DRAKVUF traces #2143 @yelhamer
- dynamic: add support for VMRay dynamic sandbox traces #2208 @mike-hunhoff @r-sm2024 @mr-tz
- IDA extractor: extract names from dynamically resolved APIs stored in renamed global variables #2201 @Ana06
<<<<<<< HEAD
=======
- cli: add the ability to select which specific functions or processes to analyze @yelhamer
>>>>>>> a779cf2a

### Breaking Changes

### New Rules (5)

- nursery/upload-file-to-onedrive jaredswilson@google.com ervinocampo@google.com
- data-manipulation/encoding/base64/decode-data-using-base64-via-vbmi-lookup-table still@teamt5.org
- communication/socket/attach-bpf-to-socket-on-linux jakub.jozwiak@mandiant.com
- anti-analysis/anti-av/overwrite-dll-text-section-to-remove-hooks jakub.jozwiak@mandiant.com
- nursery/delete-file-on-linux mehunhoff@google.com

### Bug Fixes

- elf: extract import / export symbols from stripped binaries #2096 @ygasparis
- elf: fix handling of symbols in corrupt ELF files #2226 @williballenthin

### capa explorer IDA Pro plugin

### Development
- CI: use macos-12 since macos-11 is deprecated and will be removed on June 28th, 2024 #2173 @mr-tz
- CI: update Binary Ninja version to 4.1 and use Python 3.9 to test it #2211 @xusheng6
- CI: update tests.yml workflow to exclude web and documentation files #2263 @s-ff
- CI: update build.yml workflow to exclude web and documentation files #2270 @s-ff

### Raw diffs
- [capa v7.1.0...7.2.0](https://github.com/mandiant/capa/compare/v7.1.0...7.2.0)
- [capa-rules v7.1.0...7.2.0](https://github.com/mandiant/capa-rules/compare/v7.1.0...7.2.0)

## v7.1.0
The v7.1.0 release brings large performance improvements to capa's rule matching engine.
Additionally, we've fixed various bugs and added new features for people using and developing capa.

Special thanks to our repeat and new contributors:
* @sjha2048 made their first contribution in https://github.com/mandiant/capa/pull/2000
* @Rohit1123 made their first contribution in https://github.com/mandiant/capa/pull/1990
* @psahithireddy made their first contribution in https://github.com/mandiant/capa/pull/2020
* @Atlas-64 made their first contribution in https://github.com/mandiant/capa/pull/2018
* @s-ff made their first contribution in https://github.com/mandiant/capa/pull/2011
* @samadpls made their first contribution in https://github.com/mandiant/capa/pull/2024
* @acelynnzhang made their first contribution in https://github.com/mandiant/capa/pull/2044
* @RainRat made their first contribution in https://github.com/mandiant/capa/pull/2058
* @ReversingWithMe made their first contribution in https://github.com/mandiant/capa/pull/2093
* @malwarefrank made their first contribution in https://github.com/mandiant/capa/pull/2037

### New Features
- Emit "dotnet" as format to ResultDocument when processing .NET files #2024 @samadpls
- ELF: detect OS from statically-linked Go binaries #1978 @williballenthin
- add function in capa/helpers to load plain and compressed JSON reports #1883 @Rohit1123
- document Antivirus warnings and VirusTotal false positive detections #2028 @RionEV @mr-tz
- Add json to sarif conversion script @reversingwithme
- render maec/* fields #843 @s-ff
- replace Halo spinner with Rich #2086 @s-ff
- optimize rule matching #2080 @williballenthin
- add aarch64 as a valid architecture #2144 mehunhoff@google.com @williballenthin
- relax dependency version requirements for the capa library #2053 @williballenthin
- add scripts dependency group and update documentation #2145 @mr-tz

### New Rules (25)

- impact/wipe-disk/delete-drive-layout-via-ioctl william.ballenthin@mandiant.com
- host-interaction/driver/interact-with-driver-via-ioctl moritz.raabe@mandiant.com
- host-interaction/driver/unload-driver moritz.raabe@mandiant.com
- nursery/get-disk-information-via-ioctl william.ballenthin@mandiant.com
- nursery/get-volume-information-via-ioctl william.ballenthin@mandiant.com
- nursery/unmount-volume-via-ioctl william.ballenthin@mandiant.com
- data-manipulation/encryption/rc4/encrypt-data-using-rc4-via-systemfunction033 daniel.stepanic@elastic.co
- anti-analysis/anti-forensic/self-deletion/self-delete-using-alternate-data-streams daniel.stepanic@elastic.co
- nursery/change-memory-permission-on-linux mehunhoff@google.com
- nursery/check-file-permission-on-linux mehunhoff@google.com
- nursery/check-if-process-is-running-under-android-emulator-on-android mehunhoff@google.com
- nursery/map-or-unmap-memory-on-linux mehunhoff@google.com
- persistence/act-as-share-provider-dll jakub.jozwiak@mandiant.com
- persistence/act-as-windbg-extension jakub.jozwiak@mandiant.com
- persistence/act-as-time-provider-dll jakub.jozwiak@mandiant.com
- host-interaction/gui/window/hide/hide-graphical-window-from-taskbar jakub.jozwiak@mandiant.com
- compiler/dart/compiled-with-dart jakub.jozwiak@mandiant.com
- nursery/bypass-hidden-api-restrictions-via-jni-on-android mehunhoff@google.com
- nursery/get-current-process-filesystem-mounts-on-linux mehunhoff@google.com
- nursery/get-current-process-memory-mapping-on-linux mehunhoff@google.com
- nursery/get-system-property-on-android mehunhoff@google.com
- nursery/hook-routines-via-lsplant mehunhoff@google.com
- nursery/load-packed-dex-via-jiagu-on-android mehunhoff@google.com
- nursery/modify-api-blacklist-or-denylist-via-jni-on-android mehunhoff@google.com
- nursery/truncate-file-on-linux mehunhoff@google.com

### Bug Fixes

- do some imports closer to where they are used #1810 @williballenthin
- binja: fix and simplify stack string detection code after binja 4.0 @xusheng6
- binja: add support for forwarded export #1646 @xusheng6
- cape: support more report formats #2035 @mr-tz

### capa explorer IDA Pro plugin
- replace deprecated IDA API find_binary with bin_search #1606 @s-ff

### Development

- ci: Fix PR review in the changelog check GH action #2004 @Ana06
- ci: use rules number badge stored in our bot gist and generated using `schneegans/dynamic-badges-action` #2001 capa-rules#882 @Ana06
- ci: update github workflows to use latest version of actions that were using a deprecated version of node #1967 #2003 capa-rules#883 @sjha2048 @Ana06
- ci: update binja version to stable 4.0 #2016 @xusheng6
- ci: update github workflows to reflect the latest ghidrathon installation and bumped up jep, ghidra versions  #2020 @psahithireddy
- ci: include rule caching in PyInstaller build process #2097 @s-ff
- add deptry support #1497 @s-ff

### Raw diffs
- [capa v7.0.1...v7.1.0](https://github.com/mandiant/capa/compare/v7.0.1...v7.1.0)
- [capa-rules v7.0.1...v7.1.0](https://github.com/mandiant/capa-rules/compare/v7.0.1...v7.1.0)

## v7.0.1

This release fixes a circular import error when using capa as a library.

### Bug Fixes

- fix potentially circular import errors #1969 @williballenthin

### Raw diffs
- [capa v7.0.0...v7.0.1](https://github.com/mandiant/capa/compare/v7.0.0...v7.0.1)
- [capa-rules v7.0.0...v7.0.1](https://github.com/mandiant/capa-rules/compare/v7.0.0...v7.0.1)

## v7.0.0
This is the v7.0.0 release of capa which was mainly worked on during the Google Summer of Code (GSoC) 2023. A huge
shoutout to our GSoC contributors @colton-gabertan and @yelhamer for their amazing work.

Also, a big thanks to the other contributors: @aaronatp, @Aayush-Goel-04, @bkojusner, @doomedraven, @ruppde, @larchchen, @JCoonradt, and @xusheng6.

### New Features

- add Ghidra backend #1770 #1767 @colton-gabertan @mike-hunhoff
- add Ghidra UI integration #1734 @colton-gabertan @mike-hunhoff
- add dynamic analysis via CAPE sandbox reports #48 #1535 @yelhamer
  - add call scope #771 @yelhamer
  - add thread scope #1517 @yelhamer
  - add process scope #1517 @yelhamer
  - rules: change `meta.scope` to `meta.scopes` @yelhamer
  - protobuf: add `Metadata.flavor` @williballenthin
- binja: add support for forwarded exports #1646 @xusheng6
- binja: add support for symtab names #1504 @xusheng6
- add com class/interface features #322 @Aayush-goel-04
- dotnet: emit enclosing class information for nested classes #1780 #1913 @bkojusner @mike-hunhoff

### Breaking Changes

- remove the `SCOPE_*` constants in favor of the `Scope` enum #1764 @williballenthin
- protobuf: deprecate `RuleMetadata.scope` in favor of `RuleMetadata.scopes` @williballenthin
- protobuf: deprecate `Metadata.analysis` in favor of `Metadata.analysis2` that is dynamic analysis aware @williballenthin
- update freeze format to v3, adding support for dynamic analysis @williballenthin
- extractor: ignore DLL name for api features #1815 @mr-tz
- main: introduce wrapping routines within main for working with CLI args #1813 @williballenthin
- move functions from `capa.main` to new `capa.loader` namespace #1821 @williballenthin
- proto: add `package` declaration #1960 @larchchen

### New Rules (41)

- nursery/get-ntoskrnl-base-address @mr-tz
- host-interaction/network/connectivity/set-tcp-connection-state @johnk3r
- nursery/capture-process-snapshot-data @mr-tz
- collection/network/capture-packets-using-sharppcap jakub.jozwiak@mandiant.com
- nursery/communicate-with-kernel-module-via-netlink-socket-on-linux michael.hunhoff@mandiant.com
- nursery/get-current-pid-on-linux michael.hunhoff@mandiant.com
- nursery/get-file-system-information-on-linux michael.hunhoff@mandiant.com
- nursery/get-password-database-entry-on-linux michael.hunhoff@mandiant.com
- nursery/mark-thread-detached-on-linux michael.hunhoff@mandiant.com
- nursery/persist-via-gnome-autostart-on-linux michael.hunhoff@mandiant.com
- nursery/set-thread-name-on-linux michael.hunhoff@mandiant.com
- load-code/dotnet/load-windows-common-language-runtime michael.hunhoff@mandiant.com blas.kojusner@mandiant.com jakub.jozwiak@mandiant.com
- nursery/log-keystrokes-via-input-method-manager @mr-tz
- nursery/encrypt-data-using-rc4-via-systemfunction032 richard.weiss@mandiant.com
- nursery/add-value-to-global-atom-table @mr-tz
- nursery/enumerate-processes-that-use-resource @Ana06
- host-interaction/process/inject/allocate-or-change-rwx-memory @mr-tz
- lib/allocate-or-change-rw-memory 0x534a@mailbox.org @mr-tz
- lib/change-memory-protection @mr-tz
- anti-analysis/anti-av/patch-antimalware-scan-interface-function jakub.jozwiak@mandiant.com
- executable/dotnet-singlefile/bundled-with-dotnet-single-file-deployment sara.rincon@mandiant.com
- internal/limitation/file/internal-dotnet-single-file-deployment-limitation sara.rincon@mandiant.com
- data-manipulation/encoding/encode-data-using-add-xor-sub-operations jakub.jozwiak@mandiant.com
- nursery/access-camera-in-dotnet-on-android michael.hunhoff@mandiant.com
- nursery/capture-microphone-audio-in-dotnet-on-android michael.hunhoff@mandiant.com
- nursery/capture-screenshot-in-dotnet-on-android michael.hunhoff@mandiant.com
- nursery/check-for-incoming-call-in-dotnet-on-android michael.hunhoff@mandiant.com
- nursery/check-for-outgoing-call-in-dotnet-on-android michael.hunhoff@mandiant.com
- nursery/compiled-with-xamarin michael.hunhoff@mandiant.com
- nursery/get-os-version-in-dotnet-on-android michael.hunhoff@mandiant.com
- data-manipulation/compression/create-cabinet-on-windows michael.hunhoff@mandiant.com jakub.jozwiak@mandiant.com
- data-manipulation/compression/extract-cabinet-on-windows jakub.jozwiak@mandiant.com
- lib/create-file-decompression-interface-context-on-windows jakub.jozwiak@mandiant.com
- nursery/enumerate-files-in-dotnet moritz.raabe@mandiant.com anushka.virgaonkar@mandiant.com
- nursery/get-mac-address-in-dotnet moritz.raabe@mandiant.com michael.hunhoff@mandiant.com echernofsky@google.com
- nursery/get-current-process-command-line william.ballenthin@mandiant.com
- nursery/get-current-process-file-path william.ballenthin@mandiant.com
- nursery/hook-routines-via-dlsym-rtld_next william.ballenthin@mandiant.com
- nursery/linked-against-hp-socket still@teamt5.org
- host-interaction/process/inject/process-ghostly-hollowing sara.rincon@mandiant.com

### Bug Fixes
- ghidra: fix `ints_to_bytes` performance #1761 @mike-hunhoff
- binja: improve function call site detection @xusheng6
- binja: use `binaryninja.load` to open files @xusheng6
- binja: bump binja version to 3.5 #1789 @xusheng6
- elf: better detect ELF OS via GCC .ident directives #1928 @williballenthin
- elf: better detect ELF OS via Android dependencies #1947 @williballenthin
- fix setuptools package discovery #1886 @gmacon @mr-tz
- remove unnecessary scripts/vivisect-py2-vs-py3.sh file #1949 @JCoonradt

### capa explorer IDA Pro plugin
- various integration updates and minor bug fixes

### Development
- update ATT&CK/MBC data for linting #1932 @mr-tz

#### Developer Notes
With this new release, many classes and concepts have been split up into static (mostly identical to the
prior implementations) and dynamic ones. For example, the legacy FeatureExtractor class has been renamed to
StaticFeatureExtractor and the DynamicFeatureExtractor has been added.

Starting from version 7.0, we have moved the component responsible for feature extractor from main to a new
capabilities' module. Now, users wishing to utilize capa’s feature extraction abilities should use that module instead
of importing the relevant logic from the main file.

For sandbox-based feature extractors, we are using Pydantic models. Contributions of more models for other sandboxes
are very welcome!

With this release we've reorganized the logic found in `main()` to localize logic and ease readability and ease changes
and integrations. The new "main routines" are expected to be used only within main functions, either capa main or
related scripts. These functions should not be invoked from library code.

Beyond copying code around, we've refined the handling of the input file/format/backend. The logic for picking the
format and backend is more consistent. We've documented that the input file is not necessarily the sample itself
(cape/freeze/etc.) inputs are not actually the sample.

### Raw diffs
- [capa v6.1.0...v7.0.0](https://github.com/mandiant/capa/compare/v6.1.0...v7.0.0)
- [capa-rules v6.1.0...v7.0.0](https://github.com/mandiant/capa-rules/compare/v6.1.0...v7.0.0)

## v6.1.0

capa v6.1.0 is a bug fix release, most notably fixing unhandled exceptions in the capa explorer IDA Pro plugin.
@Aayush-Goel-04 put a lot of effort into improving code quality and adding a script for rule authors.
The script shows which features are present in a sample but not referenced by any existing rule.
You could use this script to find opportunities for new rules.

Speaking of new rules, we have eight additions, coming from Ronnie, Jakub, Moritz, Ervin, and still@teamt5.org!

### New Features
- ELF: implement import and export name extractor #1607 #1608 @Aayush-Goel-04
- bump pydantic from 1.10.9 to 2.1.1 #1582 @Aayush-Goel-04
- develop script to highlight features not used during matching #331 @Aayush-Goel-04

### New Rules (8)

- executable/pe/export/forwarded-export ronnie.salomonsen@mandiant.com
- host-interaction/bootloader/get-uefi-variable jakub.jozwiak@mandiant.com
- host-interaction/bootloader/set-uefi-variable jakub.jozwiak@mandiant.com
- nursery/enumerate-device-drivers-on-linux @mr-tz
- anti-analysis/anti-vm/vm-detection/check-for-foreground-window-switch ervin.ocampo@mandiant.com
- linking/static/sqlite3/linked-against-cppsqlite3 still@teamt5.org
- linking/static/sqlite3/linked-against-sqlite3 still@teamt5.org

### Bug Fixes

- rules: fix forwarded export characteristic #1656 @RonnieSalomonsen
- Binary Ninja: Fix stack string detection #1473 @xusheng6
- linter: skip native API check for NtProtectVirtualMemory #1675 @williballenthin 
- OS: detect Android ELF files #1705 @williballenthin
- ELF: fix parsing of symtab #1704 @williballenthin
- result document: don't use deprecated pydantic functions #1718 @williballenthin
- pytest: don't mark IDA tests as pytest tests #1719 @williballenthin

### capa explorer IDA Pro plugin
- fix unhandled exception when resolving rule path #1693 @mike-hunhoff

### Raw diffs
- [capa v6.0.0...v6.1.0](https://github.com/mandiant/capa/compare/v6.0.0...v6.1.0)
- [capa-rules v6.0.0...v6.1.0](https://github.com/mandiant/capa-rules/compare/v6.0.0...v6.1.0)

## v6.0.0

capa v6.0 brings many bug fixes and quality improvements, including 64 rule updates and 26 new rules. We're now publishing to PyPI via [Trusted Publishing](https://blog.pypi.org/posts/2023-04-20-introducing-trusted-publishers/) and have migrated to using a `pyproject.toml` file. @Aayush-Goel-04 contributed a lot of new code across many files, so please welcome them to the project, along with @anders-v @crowface28 @dkelly2e @RonnieSalomonsen and @ejfocampo as first-time rule contributors!

For those that use capa as a library, we've introduced some limited breaking changes that better represent data types (versus less-structured data like dictionaries and strings). With the recent deprecation, we've also dropped support for Python 3.7.

### New Features
- add script to detect feature overlap between new and existing capa rules [#1451](https://github.com/mandiant/capa/issues/1451) [@Aayush-Goel-04](https://github.com/aayush-goel-04)
- extract forwarded exports from PE files #1624 @williballenthin
- extract function and API names from ELF symtab entries @yelhamer https://github.com/mandiant/capa-rules/issues/736
- use fancy box drawing characters for default output #1586 @williballenthin

### Breaking Changes
- use a class to represent Metadata (not dict) #1411 @Aayush-Goel-04 @manasghandat
- use pathlib.Path to represent file paths #1534 @Aayush-Goel-04
- Python 3.8 is now the minimum supported Python version #1578 @williballenthin
- Require a Contributor License Agreement (CLA) for PRs going forward #1642 @williballenthin

### New Rules (26)

- load-code/shellcode/execute-shellcode-via-windows-callback-function ervin.ocampo@mandiant.com jakub.jozwiak@mandiant.com
- nursery/execute-shellcode-via-indirect-call ronnie.salomonsen@mandiant.com
- data-manipulation/encryption/aes/encrypt-data-using-aes-mixcolumns-step @mr-tz
- linking/static/aplib/linked-against-aplib still@teamt5.org
- communication/mailslot/read-from-mailslot nick.simonian@mandiant.com
- nursery/hash-data-using-sha512managed-in-dotnet jonathanlepore@google.com
- nursery/compiled-with-exescript jonathanlepore@google.com
- nursery/check-for-sandbox-via-mac-address-ouis-in-dotnet jonathanlepore@google.com
- host-interaction/hardware/enumerate-devices-by-category @mr-tz
- host-interaction/service/continue-service @mr-tz
- host-interaction/service/pause-service @mr-tz
- persistence/exchange/act-as-exchange-transport-agent jakub.jozwiak@mandiant.com
- host-interaction/file-system/create-virtual-file-system-in-dotnet jakub.jozwiak@mandiant.com
- compiler/cx_freeze/compiled-with-cx_freeze @mr-tz jakub.jozwiak@mandiant.com
- communication/socket/create-vmci-socket jakub.jozwiak@mandiant.com
- persistence/office/act-as-excel-xll-add-in jakub.jozwiak@mandiant.com
- persistence/office/act-as-office-com-add-in jakub.jozwiak@mandiant.com
- persistence/office/act-as-word-wll-add-in jakub.jozwiak@mandiant.com
- anti-analysis/anti-debugging/debugger-evasion/hide-thread-from-debugger michael.hunhoff@mandiant.com jakub.jozwiak@mandiant.com
- host-interaction/memory/create-new-application-domain-in-dotnet jakub.jozwiak@mandiant.com
- host-interaction/gui/switch-active-desktop jakub.jozwiak@mandiant.com
- host-interaction/service/query-service-configuration @mr-tz
- anti-analysis/anti-av/patch-event-tracing-for-windows-function jakub.jozwiak@mandiant.com
- data-manipulation/encoding/xor/covertly-decode-and-write-data-to-windows-directory-using-indirect-calls dan.kelly@mandiant.com
- linking/runtime-linking/resolve-function-by-brute-ratel-badger-hash jakub.jozwiak@mandiant.com

### Bug Fixes
- extractor: add a Binary Ninja test that asserts its version #1487 @xusheng6
- extractor: update Binary Ninja stack string detection after the new constant outlining feature #1473 @xusheng6
- extractor: update vivisect Arch extraction #1334 @mr-tz
- extractor: avoid Binary Ninja exception when analyzing certain files #1441 @xusheng6 
- symtab: fix struct.unpack() format for 64-bit ELF files @yelhamer
- symtab: safeguard against ZeroDivisionError for files containing a symtab with a null entry size @yelhamer
- improve ELF strtab and needed parsing @mr-tz
- better handle exceptional cases when parsing ELF files #1458 @Aayush-Goel-04
- improved testing coverage for Binary Ninja backend #1446 @Aayush-Goel-04
- add logging and print redirect to tqdm for capa main #749 @Aayush-Goel-04
- extractor: fix binja installation path detection does not work with Python 3.11
- tests: refine the IDA test runner script #1513 @williballenthin
- output: don't leave behind traces of progress bar @williballenthin
- import-to-ida: fix bug introduced with JSON report changes in v5 #1584 @williballenthin
- main: don't show spinner when emitting debug messages #1636 @williballenthin
- rules: add forwarded export characteristics to rule syntax file scope #1653 @RonnieSalomonsen

### capa explorer IDA Pro plugin

### Development
- update ATT&CK/MBC data for linting #1568 @mr-tz
- log time taken to analyze each function #1290 @williballenthin
- tests: make fixture available via conftest.py #1592 @williballenthin
- publish via PyPI trusted publishing #1491 @williballenthin
- migrate to pyproject.toml #1301 @williballenthin
- use [pre-commit](https://pre-commit.com/) to invoke linters #1579 @williballenthin


### Raw diffs
- [capa v5.1.0...v6.0.0](https://github.com/mandiant/capa/compare/v5.1.0...v6.0.0)
- [capa-rules v5.1.0...v6.0.0](https://github.com/mandiant/capa-rules/compare/v5.1.0...v6.0.0)

## v5.1.0
capa version 5.1.0 adds a Protocol Buffers (protobuf) format for result documents. Additionally, the [Vector35](https://vector35.com/) team contributed a new feature extractor using Binary Ninja. Other new features are a new CLI flag to override the detected operating system, functionality to read and render existing result documents, and an output color format that's easier to read.

Over 25 capa rules have been added and improved.

Thanks for all the support, especially to @xusheng6, @captainGeech42, @ggold7046, @manasghandat, @ooprathamm, @linpeiyu164, @yelhamer, @HongThatCong, @naikordian, @stevemk14ebr, @emtuls, @raymondlleong, @bkojusner, @joren485, and everyone else who submitted bugs and provided feedback!

### New Features
- add protobuf format for result documents #1219 @williballenthin @mr-tz 
- extractor: add Binary Ninja feature extractor @xusheng6
- new cli flag `--os` to override auto-detected operating system for a sample @captainGeech42
- change colour/highlight to "cyan" instead of "blue" for better readability #1384 @ggold7046
- add new format to parse output json back to capa #1396 @ooprathamm
- parse ELF symbols' names to guess OS #1403 @yelhamer

### New Rules (26)

- persistence/scheduled-tasks/schedule-task-via-at joren485
- data-manipulation/prng/generate-random-numbers-via-rtlgenrandom william.ballenthin@mandiant.com
- communication/ip/convert-ip-address-from-string @mr-tz
- data-manipulation/compression/compress-data-via-zlib-inflate-or-deflate blas.kojusner@mandiant.com
- executable/installer/dotnet/packaged-as-single-file-dotnet-application michael.hunhoff@mandiant.com
- communication/socket/create-raw-socket blas.kojusner@mandiant.com
- communication/http/reference-http-user-agent-string @mr-tz
- communication/http/get-http-content-length william.ballenthin@mandiant.com
- nursery/move-directory michael.hunhoff@mandiant.com
- nursery/get-http-request-uri william.ballenthin@mandiant.com
- nursery/create-zip-archive-in-dotnet michael.hunhoff@mandiant.com
- nursery/extract-zip-archive-in-dotnet anushka.virgaonkar@mandiant.com michael.hunhoff@mandiant.com
- data-manipulation/encryption/tea/decrypt-data-using-tea william.ballenthin@mandiant.com raymond.leong@mandiant.com
- data-manipulation/encryption/tea/encrypt-data-using-tea william.ballenthin@mandiant.com raymond.leong@mandiant.com
- data-manipulation/encryption/xtea/encrypt-data-using-xtea raymond.leong@mandiant.com
- data-manipulation/encryption/xxtea/encrypt-data-using-xxtea raymond.leong@mandiant.com
- nursery/hash-data-using-ripemd128 raymond.leong@mandiant.com
- nursery/hash-data-using-ripemd256 raymond.leong@mandiant.com
- nursery/hash-data-using-ripemd320 raymond.leong@mandiant.com
- nursery/set-web-proxy-in-dotnet michael.hunhoff@mandiant.com
- nursery/check-for-windows-sandbox-via-subdirectory echernofsky@google.com
- nursery/enumerate-pe-sections-in-dotnet @mr-tz
- nursery/destroy-software-breakpoint-capability echernofsky@google.com
- nursery/send-data-to-internet michael.hunhoff@mandiant.com
- nursery/compiled-with-cx_freeze @mr-tz
- nursery/contain-a-thread-local-storage-tls-section-in-dotnet michael.hunhoff@mandiant.com

### Bug Fixes
- extractor: interface of cache modified to prevent extracting file and global features multiple times @stevemk14ebr
- extractor: removed '.dynsym' as the library name for ELF imports #1318 @stevemk14ebr 
- extractor: fix vivisect loop detection corner case #1310 @mr-tz
- match: extend OS characteristic to match OS_ANY to all supported OSes #1324 @mike-hunhoff
- extractor: fix IDA and vivisect string and bytes features overlap and tests #1327 #1336 @xusheng6

### capa explorer IDA Pro plugin
- rule generator plugin now loads faster when jumping between functions @stevemk14ebr
- fix exception when plugin loaded in IDA hosted under idat #1341 @mike-hunhoff
- improve embedded PE detection performance and reduce FP potential #1344 @mike-hunhoff

### Raw diffs
- [capa v5.0.0...v5.1.0](https://github.com/mandiant/capa/compare/v5.0.0...v5.1.0)
- [capa-rules v5.0.0...v5.1.0](https://github.com/mandiant/capa-rules/compare/v5.0.0...v5.1.0)


## v5.0.0 (2023-02-08)
This capa version comes with major improvements and additions to better handle .NET binaries. To showcase this we've updated and added over 30 .NET rules.  

Additionally, capa now caches its rule set for better performance. The capa explorer also caches its analysis results, so that multiple IDA Pro or plugin invocations don't need to repeat the same analysis.

We have removed the SMDA backend and changed the program return codes to be positive numbers.

Other improvements to highlight include better ELF OS detection, various rendering bug fixes, and enhancements to the feature extraction. We've also added support for Python 3.11.

Thanks for all the support, especially to @jsoref, @bkojusner, @edeca, @richardweiss80, @joren485, @ryantxu1, @mwilliams31, @anushkavirgaonkar, @MalwareMechanic, @Still34, @dzbeck, @johnk3r, and everyone else who submitted bugs and provided feedback!

### New Features
- verify rule metadata format on load #1160 @mr-tz
- dotnet: emit property features #1168 @anushkavirgaonkar
- dotnet: emit API features for objects created via the newobj instruction #1186 @mike-hunhoff
- dotnet: emit API features for generic methods #1231 @mike-hunhoff
- Python 3.11 support #1192 @williballenthin
- dotnet: emit calls to/from MethodDef methods #1236 @mike-hunhoff
- dotnet: emit namespace/class features for ldvirtftn/ldftn instructions #1241 @mike-hunhoff
- dotnet: emit namespace/class features for type references #1242 @mike-hunhoff
- dotnet: extract dotnet and pe format #1187 @mr-tz
- don't render all library rule matches in vverbose output #1174 @mr-tz
- cache the rule set across invocations for better performance #1212 @williballenthin
- update ATT&CK/MBC data for linting #1297 @mr-tz

### Breaking Changes
- remove SMDA backend #1062 @williballenthin
- error return codes are now positive numbers #1269 @mr-tz

### New Rules (77)

- collection/use-dotnet-library-sharpclipboard @johnk3r
- data-manipulation/encryption/aes/use-dotnet-library-encryptdecryptutils @johnk3r
- data-manipulation/json/use-dotnet-library-newtonsoftjson @johnk3r
- data-manipulation/svg/use-dotnet-library-sharpvectors @johnk3r
- executable/resource/embed-dependencies-as-resources-using-fodycostura @johnk3r @mr-tz
- communication/ftp/send/send-file-using-ftp michael.hunhof@mandiant.com anushka.virgaonkar@mandiant.com
- nursery/extract-zip-archive anushka.virgaonkar@mandiant.com
- nursery/allocate-unmanaged-memory-in-dotnet michael.hunhoff@mandiant.com
- nursery/check-file-extension-in-dotnet michael.hunhoff@mandiant.com
- nursery/decode-data-using-base64-in-dotnet michael.hunhoff@mandiant.com
- nursery/deserialize-json-in-dotnet michael.hunhoff@mandiant.com
- nursery/find-data-using-regex-in-dotnet michael.hunhoff@mandiant.com
- nursery/generate-random-filename-in-dotnet michael.hunhoff@mandiant.com
- nursery/get-os-version-in-dotnet michael.hunhoff@mandiant.com
- nursery/load-xml-in-dotnet michael.hunhoff@mandiant.com
- nursery/manipulate-unmanaged-memory-in-dotnet michael.hunhoff@mandiant.com
- nursery/save-image-in-dotnet michael.hunhoff@mandiant.com
- nursery/send-email-in-dotnet michael.hunhoff@mandiant.com
- nursery/serialize-json-in-dotnet michael.hunhoff@mandiant.com
- nursery/set-http-user-agent-in-dotnet michael.hunhoff@mandiant.com
- nursery/compile-csharp-in-dotnet michael.hunhoff@mandiant.com
- nursery/compile-visual-basic-in-dotnet michael.hunhoff@mandiant.com
- nursery/compress-data-using-gzip-in-dotnet michael.hunhoff@mandiant.com
- nursery/execute-sqlite-statement-in-dotnet michael.hunhoff@mandiant.com
- nursery/execute-via-asynchronous-task-in-dotnet michael.hunhoff@mandiant.com
- nursery/execute-via-timer-in-dotnet michael.hunhoff@mandiant.com
- nursery/execute-wmi-query-in-dotnet michael.hunhoff@mandiant.com
- nursery/manipulate-network-credentials-in-dotnet michael.hunhoff@mandiant.com
- nursery/encrypt-data-using-aes william.ballenthin@mandiant.com Ivan Kwiatkowski (@JusticeRage)
- host-interaction/uac/bypass/bypass-uac-via-rpc david.cannings@pwc.com david@edeca.net
- nursery/check-for-vm-using-instruction-vpcext richard.weiss@mandiant.com
- nursery/get-windows-directory-from-kuser_shared_data david.cannings@pwc.com
- nursery/encrypt-data-using-openssl-dsa Ana06
- nursery/encrypt-data-using-openssl-ecdsa Ana06
- nursery/encrypt-data-using-openssl-rsa Ana06
- runtime/dotnet/execute-via-dotnet-startup-hook william.ballenthin@mandiant.com
- host-interaction/console/manipulate-console-buffer william.ballenthin@mandiant.com michael.hunhoff@mandiant.com
- nursery/access-wmi-data-in-dotnet michael.hunhoff@mandiant.com
- nursery/allocate-unmanaged-memory-via-dotnet michael.hunhoff@mandiant.com
- nursery/generate-random-bytes-in-dotnet michael.hunhoff@mandiant.com
- nursery/manipulate-console-window michael.hunhoff@mandiant.com
- nursery/obfuscated-with-koivm michael.hunhoff@mandiant.com
- nursery/implement-com-dll moritz.raabe@mandiant.com
- nursery/linked-against-libsodium @mr-tz
- compiler/nuitka/compiled-with-nuitka @williballenthin
- nursery/authenticate-data-with-md5-mac william.ballenthin@mandiant.com
- nursery/resolve-function-by-djb2-hash still@teamt5.org
- host-interaction/mutex/create-semaphore-on-linux @ramen0x3f
- host-interaction/mutex/lock-semaphore-on-linux @ramen0x3f
- host-interaction/mutex/unlock-semaphore-on-linux @ramen0x3f
- data-manipulation/hashing/sha384/hash-data-using-sha384 william.ballenthin@mandiant.com
- data-manipulation/hashing/sha512/hash-data-using-sha512 william.ballenthin@mandiant.com
- nursery/decode-data-using-url-encoding michael.hunhoff@mandiant.com
- nursery/manipulate-user-privileges michael.hunhoff@mandiant.com
- lib/get-os-version @mr-tz
- nursery/decrypt-data-using-tea william.ballenthin@mandiant.com
- nursery/encrypt-data-using-tea william.ballenthin@mandiant.com
- nursery/hash-data-using-whirlpool william.ballenthin@mandiant.com
- nursery/reference-base58-string william.ballenthin@mandiant.com
- communication/mailslot/create-mailslot william.ballenthin@mandiant.com
- executable/resource/access-dotnet-resource @mr-tz
- linking/static/linked-against-cpp-standard-library @mr-tz
- data-manipulation/compression/compress-data-using-lzo david@edeca.net david.cannings@pwc.com
- data-manipulation/compression/decompress-data-using-lzo david@edeca.net david.cannings@pwc.com
- communication/socket/tcp/create-tcp-socket-via-raw-afd-driver william.ballenthin@mandiant.com
- host-interaction/process/map-section-object william.ballenthin@mandiant.com
- lib/create-or-open-section-object william.ballenthin@mandiant.com
- load-code/dotnet/execute-dotnet-assembly-via-clr-host blas.kojusner@mandiant.com
- load-code/execute-vbscript-javascript-or-jscript-in-memory blas.kojusner@mandiant.com
- host-interaction/file-system/reference-absolute-stream-path-on-windows blas.kojusner@mandiant.com
- nursery/generate-method-via-reflection-in-dotnet michael.hunhoff@mandiant.com
- nursery/unmanaged-call-via-dynamic-pinvoke-in-dotnet michael.hunhoff@mandiant.com

### Bug Fixes
- render: convert feature attributes to aliased dictionary for vverbose #1152 @mike-hunhoff
- decouple Token dependency / extractor and features #1139 @mr-tz
- update pydantic model to guarantee type coercion #1176 @mike-hunhoff
- do not overwrite version in version.py during PyInstaller build #1169 @mr-tz
- render: fix vverbose rendering of offsets #1215 @williballenthin
- elf: better detect OS via GLIBC ABI version needed and dependencies #1221 @williballenthin
- dotnet: address unhandled exceptions with improved type checking #1230 @mike-hunhoff
- fix import-to-ida script formatting #1208 @williballenthin
- render: fix verbose rendering of scopes #1263 @williballenthin
- rules: better detect invalid rules #1282 @williballenthin
- show-features: better render strings with embedded whitespace #1267 @williballenthin
- handle vivisect bug around strings at instruction level, use min length 4 #1271 @williballenthin @mr-tz
- extractor: guard against invalid "calls from" features #1177 @mr-tz
- extractor: add format to global features #1258 @mr-tz
- extractor: discover all strings with length >= 4 #1280 @mr-tz
- extractor: don't extract byte features for strings #1293 @mr-tz

### capa explorer IDA Pro plugin
- fix: display instruction items #1154 @mr-tz
- fix: accept only plaintext pasted content #1194 @williballenthin
- fix: UnboundLocalError #1217 @williballenthin
- extractor: add support for COFF files and extern functions #1223 @mike-hunhoff
- doc: improve error messaging and documentation related to capa rule set #1249 @mike-hunhoff
- fix: assume 32-bit displacement for offsets #1250 @mike-hunhoff
- generator: refactor caching and matching #1251 @mike-hunhoff
- fix: improve exception handling to prevent IDA from locking up when errors occur #1262 @mike-hunhoff
- verify rule metadata using Pydantic #1167 @mr-tz
- extractor: make read consistent with file object behavior #1254 @mr-tz
- fix: UnboundLocalError x2 #1302 @mike-hunhoff
- cache capa results across IDA sessions #1279 @mr-tz

### Raw diffs
- [capa v4.0.1...v5.0.0](https://github.com/mandiant/capa/compare/v4.0.1...v5.0.0)
- [capa-rules v4.0.1...v5.0.0](https://github.com/mandiant/capa-rules/compare/v4.0.1...v5.0.0)


## v4.0.1 (2022-08-15)
Some rules contained invalid metadata fields that caused an error when rendering rule hits. We've updated all rules and enhanced the rule linter to catch such issues.

### New Rules (1)

- anti-analysis/obfuscation/obfuscated-with-vs-obfuscation jakub.jozwiak@mandiant.com


### Bug Fixes
- linter: use pydantic to validate rule metadata #1141 @mike-hunhoff
- build binaries using PyInstaller no longer overwrites functions in version.py #1136 @mr-tz

### Raw diffs
- [capa v4.0.0...v4.0.1](https://github.com/mandiant/capa/compare/v4.0.0...v4.0.1)
- [capa-rules v4.0.0...v4.0.1](https://github.com/mandiant/capa-rules/compare/v4.0.0...v4.0.1)

## v4.0.0 (2022-08-10)
Version 4 adds support for analyzing .NET executables. capa will autodetect .NET modules, or you can explicitly invoke the new feature extractor via `--format dotnet`. We've also extended the rule syntax for .NET features including `namespace` and `class`.

Additionally, new `instruction` scope and `operand` features enable users to create more explicit rules. These features are not backwards compatible. We removed the previously used `/x32` and `/x64` flavors of number and operand features.

We updated 49 existing rules and added 22 new rules leveraging these new features and characteristics to detect capabilities seen in .NET malware.

More breaking changes include updates to the JSON results document, freeze file format schema (now format version v2), and the internal handling of addresses.

Thanks for all the support, especially to @htnhan, @jtothej, @sara-rn, @anushkavirgaonkar, and @_re_fox!

*Deprecation warning: v4.0 will be the last capa version to support the SMDA backend.*

### New Features

 - add new scope "instruction" for matching mnemonics and operands #767 @williballenthin
 - add new feature "operand[{0, 1, 2}].number" for matching instruction operand immediate values #767 @williballenthin
 - add new feature "operand[{0, 1, 2}].offset" for matching instruction operand offsets #767 @williballenthin
 - extract additional offset/number features in certain circumstances #320 @williballenthin
 - add detection and basic feature extraction for dotnet #987 @mr-tz, @mike-hunhoff, @williballenthin
 - add file string extraction for dotnet files #1012 @mike-hunhoff
 - add file function-name extraction for dotnet files #1015 @mike-hunhoff
 - add unmanaged call characteristic for dotnet files #1023 @mike-hunhoff
 - add mixed mode characteristic feature extraction for dotnet files #1024 @mike-hunhoff
 - emit class and namespace features for dotnet files #1030 @mike-hunhoff
 - render: support Addresses that aren't simple integers, like .NET token+offset #981 @williballenthin
 - document rule tags and branches #1006 @williballenthin, @mr-tz

### Breaking Changes

  - instruction scope and operand feature are new and are not backwards compatible with older versions of capa
  - Python 3.7 is now the minimum supported Python version #866 @williballenthin
  - remove /x32 and /x64 flavors of number and operand features #932 @williballenthin
  - the tool now accepts multiple paths to rules, and JSON doc updated accordingly @williballenthin
  - extractors must use handles to identify functions/basic blocks/instructions #981 @williballenthin
  - the freeze file format schema was updated, including format version bump to v2 #986 @williballenthin

Deprecation notice: as described in [#937](https://github.com/mandiant/capa/issues/937), we plan to remove the SMDA backend for v5. If you rely on this backend, please reach out so we can discuss extending the support for SMDA or transitioning your workflow to use vivisect.

### New Rules (30)

- data-manipulation/encryption/aes/manually-build-aes-constants huynh.t.nhan@gmail.com
- nursery/get-process-image-filename michael.hunhoff@mandiant.com
- compiler/v/compiled-with-v jakub.jozwiak@mandiant.com
- compiler/zig/compiled-with-zig jakub.jozwiak@mandiant.com
- anti-analysis/packer/huan/packed-with-huan jakub.jozwiak@mandiant.com
- internal/limitation/file/internal-dotnet-file-limitation william.ballenthin@mandiant.com
- nursery/get-os-information-via-kuser_shared_data @mr-tz
- load-code/pe/resolve-function-by-parsing-PE-exports @sara-rn
- anti-analysis/packer/huan/packed-with-huan jakub.jozwiak@mandiant.com
- nursery/execute-dotnet-assembly anushka.virgaonkar@mandiant.com
- nursery/invoke-dotnet-assembly-method anushka.virgaonkar@mandiant.com
- collection/screenshot/capture-screenshot-via-keybd-event @_re_fox
- collection/browser/gather-chrome-based-browser-login-information @_re_fox
- nursery/power-down-monitor michael.hunhoff@mandiant.com
- nursery/hash-data-using-aphash @_re_fox
- nursery/hash-data-using-jshash @_re_fox
- host-interaction/file-system/files/list/enumerate-files-on-windows moritz.raabe@mandiant.com anushka.virgaonkar@mandiant.com
- nursery/check-clipboard-data anushka.virgaonkar@mandiant.com
- nursery/clear-clipboard-data anushka.virgaonkar@mandiant.com
- nursery/compile-dotnet-assembly anushka.virgaonkar@mandiant.com
- nursery/create-process-via-wmi anushka.virgaonkar@mandiant.com
- nursery/display-service-notification-message-box anushka.virgaonkar@mandiant.com
- nursery/find-process-by-name anushka.virgaonkar@mandiant.com
- nursery/generate-random-numbers-in-dotnet anushka.virgaonkar@mandiant.com
- nursery/send-keystrokes anushka.virgaonkar@mandiant.com
- nursery/send-request-in-dotnet anushka.virgaonakr@mandiant.com
- nursery/terminate-process-by-name-in-dotnet anushka.virgaonkar@mandiant.com
- nursery/hash-data-using-rshash @_re_fox
- persistence/authentication-process/act-as-credential-manager-dll jakub.jozwiak@mandiant.com
- persistence/authentication-process/act-as-password-filter-dll jakub.jozwiak@mandiant.com

### Bug Fixes
- improve handling _ prefix compile/link artifact #924 @mike-hunhoff
- better detect OS in ELF samples #988 @williballenthin
- display number feature zero in vverbose #1097 @mike-hunhoff

### capa explorer IDA Pro plugin
- improve file format extraction #918 @mike-hunhoff
- remove decorators added by IDA to ELF imports #919 @mike-hunhoff
- bug fixes for Address abstraction #1091 @mike-hunhoff

### Development

### Raw diffs
- [capa v3.2.0...v4.0.0](https://github.com/mandiant/capa/compare/v3.2.0...master)
- [capa-rules v3.2.0...v4.0.0](https://github.com/mandiant/capa-rules/compare/v3.2.0...master)

## v3.2.1 (2022-06-06)
This out-of-band release bumps the SMDA dependency version to enable installation on Python 3.10.

### Bug Fixes

- update SMDA dependency @mike-hunhoff #922

### Raw diffs
- [capa v3.2.0...v3.2.1](https://github.com/mandiant/capa/compare/v3.2.0...v3.2.1)
- [capa-rules v3.2.0...v3.2.1](https://github.com/mandiant/capa-rules/compare/v3.2.0...v3.2.1)

## v3.2.0 (2022-03-03)
This release adds a new characteristic `characteristic: call $+5` enabling users to create more explicit rules. The linter now also validates ATT&CK and MBC categories. Additionally, many dependencies, including the vivisect backend, have been updated.

One rule has been added and many more have been improved.

Thanks for all the support, especially to @kn0wl3dge and first time contributor @uckelman-sf!

### New Features

- linter: validate ATT&CK/MBC categories and IDs #103 @kn0wl3dge
- extractor: add characteristic "call $+5" feature #366 @kn0wl3dge

### New Rules (1)

- anti-analysis/obfuscation/obfuscated-with-advobfuscator jakub.jozwiak@mandiant.com

### Bug Fixes

- remove typing package as a requirement for Python 3.7+ compatibility #901 @uckelman-sf
- elf: fix OS detection for Linux kernel modules #867 @williballenthin

### Raw diffs
- [capa v3.1.0...v3.2.0](https://github.com/mandiant/capa/compare/v3.1.0...v3.2.0)
- [capa-rules v3.1.0...v3.2.0](https://github.com/mandiant/capa-rules/compare/v3.1.0...v3.2.0)

## v3.1.0 (2022-01-10)
This release improves the performance of capa while also adding 23 new rules and many code quality enhancements. We profiled capa's CPU usage and optimized the way that it matches rules, such as by short circuiting when appropriate. According to our testing, the matching phase is approximately 66% faster than v3.0.3! We also added support for Python 3.10, aarch64 builds, and additional MAEC metadata in the rule headers.
  
This release adds 23 new rules, including nine by Jakub Jozwiak of Mandiant. @ryantxu1 and @dzbeck updated the ATT&CK and MBC mappings for many rules. Thank you!
  
And as always, welcome first time contributors!

  - @kn0wl3dge
  - @jtothej
  - @cl30
  

### New Features

- engine: short circuit logic nodes for better performance #824 @williballenthin
- engine: add optimizer the order faster nodes first #829 @williballenthin
- engine: optimize rule evaluation by skipping rules that can't match #830 @williballenthin
- support python 3.10 #816 @williballenthin
- support aarch64 #683 @williballenthin
- rules: support maec/malware-family meta #841 @mr-tz
- engine: better type annotations/exhaustiveness checking #839 @cl30

### Breaking Changes: None

### New Rules (23)

- nursery/delete-windows-backup-catalog michael.hunhoff@mandiant.com
- nursery/disable-automatic-windows-recovery-features michael.hunhoff@mandiant.com
- nursery/capture-webcam-video @johnk3r
- nursery/create-registry-key-via-stdregprov michael.hunhoff@mandiant.com
- nursery/delete-registry-key-via-stdregprov michael.hunhoff@mandiant.com
- nursery/delete-registry-value-via-stdregprov michael.hunhoff@mandiant.com
- nursery/query-or-enumerate-registry-key-via-stdregprov michael.hunhoff@mandiant.com
- nursery/query-or-enumerate-registry-value-via-stdregprov michael.hunhoff@mandiant.com
- nursery/set-registry-value-via-stdregprov michael.hunhoff@mandiant.com
- data-manipulation/compression/decompress-data-using-ucl jakub.jozwiak@mandiant.com
- linking/static/wolfcrypt/linked-against-wolfcrypt jakub.jozwiak@mandiant.com
- linking/static/wolfssl/linked-against-wolfssl jakub.jozwiak@mandiant.com
- anti-analysis/packer/pespin/packed-with-pespin jakub.jozwiak@mandiant.com
- load-code/shellcode/execute-shellcode-via-windows-fibers jakub.jozwiak@mandiant.com
- load-code/shellcode/execute-shellcode-via-enumuilanguages jakub.jozwiak@mandiant.com
- anti-analysis/packer/themida/packed-with-themida william.ballenthin@mandiant.com
- load-code/shellcode/execute-shellcode-via-createthreadpoolwait jakub.jozwiak@mandiant.com
- host-interaction/process/inject/inject-shellcode-using-a-file-mapping-object jakub.jozwiak@mandiant.com
- load-code/shellcode/execute-shellcode-via-copyfile2 jakub.jozwiak@mandiant.com
- malware-family/plugx/match-known-plugx-module still@teamt5.org

### Rule Changes

  - update ATT&CK mappings by @ryantxu1
  - update ATT&CK and MBC mappings by @dzbeck
  - aplib detection by @cdong1012
  - golang runtime detection by @stevemk14eber

### Bug Fixes

- fix circular import error #825 @williballenthin
- fix smda negative number extraction #430 @kn0wl3dge

### capa explorer IDA Pro plugin

- pin supported versions to >= 7.4 and < 8.0 #849 @mike-hunhoff

### Development

- add profiling infrastructure #828 @williballenthin
- linter: detect shellcode extension #820 @mr-tz
- show features script: add backend flag #430 @kn0wl3dge

### Raw diffs
- [capa v3.0.3...v3.1.0](https://github.com/mandiant/capa/compare/v3.0.3...v3.1.0)
- [capa-rules v3.0.3...v3.1.0](https://github.com/mandiant/capa-rules/compare/v3.0.3...v3.1.0)


## v3.0.3 (2021-10-27)

This is primarily a rule maintenance release:
  - eight new rules, including all relevant techniques from [ATT&CK v10](https://medium.com/mitre-attack/introducing-attack-v10-7743870b37e3), and
  - two rules removed, due to the prevalence of false positives

We've also tweaked the status codes returned by capa.exe to be more specific and added a bit more metadata to the JSON output format.
 
As always, welcome first time contributors!
  - still@teamt5.org
  - zander.work@mandiant.com
                                                                                                     

### New Features

- show in which function a BB match is #130 @williballenthin
- main: exit with unique error codes when bailing #802 @williballenthin

### New Rules (8)

- nursery/resolve-function-by-fnv-1a-hash still@teamt5.org
- data-manipulation/encryption/encrypt-data-using-memfrob-from-glibc zander.work@mandiant.com
- collection/group-policy/discover-group-policy-via-gpresult william.ballenthin@mandiant.com
- host-interaction/bootloader/manipulate-safe-mode-programs william.ballenthin@mandiant.com
- nursery/enable-safe-mode-boot william.ballenthin@mandiant.com
- persistence/iis/persist-via-iis-module william.ballenthin@mandiant.com
- persistence/iis/persist-via-isapi-extension william.ballenthin@mandiant.com
- targeting/language/identify-system-language-via-api william.ballenthin@mandiant.com

## Removed rules (2)
- load-code/pe/parse-pe-exports: too many false positives in unrelated structure accesses
- anti-analysis/anti-vm/vm-detection/execute-anti-vm-instructions: too many false positives in junk code

### Bug Fixes

- update references from FireEye to Mandiant

### Raw diffs
- [capa v3.0.2...v3.0.3](https://github.com/fireeye/capa/compare/v3.0.2...v3.0.3)
- [capa-rules v3.0.2...v3.0.3](https://github.com/fireeye/capa-rules/compare/v3.0.2...v3.0.3)
  
## v3.0.2 (2021-09-28)
  
This release fixes an issue with the standalone executables built with PyInstaller when running capa against ELF files.

### Bug Fixes

- fix bug in PyInstaller config preventing ELF analysis #795 @mr-tz

### Raw diffs
- [capa v3.0.1...v3.0.2](https://github.com/fireeye/capa/compare/v3.0.1...v3.0.2)
- [capa-rules v3.0.1...v3.0.2](https://github.com/fireeye/capa-rules/compare/v3.0.1...v3.0.2)

## v3.0.1 (2021-09-27)

This version updates the version of vivisect used by capa. Users will experience fewer bugs and find improved analysis results.

Thanks to the community for highlighting issues and analysis misses. Your feedback is crucial to further improve capa.

### Bug Fixes

- fix many underlying bugs in vivisect analysis and update to version v1.0.5 #786 @williballenthin

### Raw diffs
- [capa v3.0.0...v3.0.1](https://github.com/fireeye/capa/compare/v3.0.0...v3.0.1)
- [capa-rules v3.0.0...v3.0.1](https://github.com/fireeye/capa-rules/compare/v3.0.0...v3.0.1)

## v3.0.0 (2021-09-15)

We are excited to announce version 3.0! :tada:

capa 3.0:
- adds support for ELF files targeting Linux thanks to [Intezer](https://www.intezer.com/)
- adds new features to specify OS, CPU architecture, and file format
- fixes a few bugs that may have led to false negatives (missed capabilities) in older versions
- adds 80 new rules, including 36 describing techniques for Linux

A huge thanks to everyone who submitted issues, provided feedback, and contributed code and rules.
Special acknowledgement to @Adir-Shemesh and @TcM1911 of [Intezer](https://www.intezer.com/) for contributing the code to enable ELF support.
Also, welcome first time contributors:
  - @jaredscottwilson
  - @cdong1012
  - @jlepore-fe 

### New Features

- all: add support for ELF files #700 @Adir-Shemesh @TcM1911
- rule format: add feature `format: ` for file format, like `format: pe` #723 @williballenthin
- rule format: add feature `arch: ` for architecture, like `arch: amd64` #723 @williballenthin
- rule format: add feature `os: ` for operating system, like `os: windows` #723 @williballenthin
- rule format: add feature `substring: ` for verbatim strings with leading/trailing wildcards #737 @williballenthin
- scripts: add `profile-memory.py` for profiling memory usage #736 @williballenthin
- main: add light weight ELF file feature extractor to detect file limitations #770 @mr-tz

### Breaking Changes

- rules using `format`, `arch`, `os`, or `substring` features cannot be used by capa versions prior to v3
- legacy term `arch` (i.e., "x32") is now called `bitness` @williballenthin
- freeze format gains new section for "global" features #759 @williballenthin

### New Rules (80)

- collection/webcam/capture-webcam-image @johnk3r
- nursery/list-drag-and-drop-files michael.hunhoff@mandiant.com
- nursery/monitor-clipboard-content michael.hunhoff@mandiant.com
- nursery/monitor-local-ipv4-address-changes michael.hunhoff@mandiant.com
- nursery/load-windows-common-language-runtime michael.hunhoff@mandiant.com
- nursery/resize-volume-shadow-copy-storage michael.hunhoff@mandiant.com
- nursery/add-user-account-group michael.hunhoff@mandiant.com
- nursery/add-user-account-to-group michael.hunhoff@mandiant.com
- nursery/add-user-account michael.hunhoff@mandiant.com
- nursery/change-user-account-password michael.hunhoff@mandiant.com
- nursery/delete-user-account-from-group michael.hunhoff@mandiant.com
- nursery/delete-user-account-group michael.hunhoff@mandiant.com
- nursery/delete-user-account michael.hunhoff@mandiant.com
- nursery/list-domain-servers michael.hunhoff@mandiant.com
- nursery/list-groups-for-user-account michael.hunhoff@mandiant.com
- nursery/list-user-account-groups michael.hunhoff@mandiant.com
- nursery/list-user-accounts-for-group michael.hunhoff@mandiant.com
- nursery/list-user-accounts michael.hunhoff@mandiant.com
- nursery/parse-url michael.hunhoff@mandiant.com
- nursery/register-raw-input-devices michael.hunhoff@mandiant.com
- anti-analysis/packer/gopacker/packed-with-gopacker jared.wilson@mandiant.com
- host-interaction/driver/create-device-object @mr-tz
- host-interaction/process/create/execute-command @mr-tz
- data-manipulation/encryption/create-new-key-via-cryptacquirecontext chuong.dong@mandiant.com
- host-interaction/log/clfs/append-data-to-clfs-log-container blaine.stancill@mandiant.com
- host-interaction/log/clfs/read-data-from-clfs-log-container blaine.stancill@mandiant.com
- data-manipulation/encryption/hc-128/encrypt-data-using-hc-128-via-wolfssl blaine.stancill@mandiant.com
- c2/shell/create-unix-reverse-shell joakim@intezer.com
- c2/shell/execute-shell-command-received-from-socket joakim@intezer.com
- collection/get-current-user joakim@intezer.com
- host-interaction/file-system/change-file-permission joakim@intezer.com
- host-interaction/hardware/memory/get-memory-information joakim@intezer.com
- host-interaction/mutex/lock-file joakim@intezer.com
- host-interaction/os/version/get-kernel-version joakim@intezer.com
- host-interaction/os/version/get-linux-distribution joakim@intezer.com
- host-interaction/process/terminate/terminate-process-via-kill joakim@intezer.com
- lib/duplicate-stdin-and-stdout joakim@intezer.com
- nursery/capture-network-configuration-via-ifconfig joakim@intezeer.com
- nursery/collect-ssh-keys joakim@intezer.com
- nursery/enumerate-processes-via-procfs joakim@intezer.com
- nursery/interact-with-iptables joakim@intezer.com
- persistence/persist-via-desktop-autostart joakim@intezer.com
- persistence/persist-via-shell-profile-or-rc-file joakim@intezer.com
- persistence/service/persist-via-rc-script joakim@intezer.com
- collection/get-current-user-on-linux joakim@intezer.com
- collection/network/get-mac-address-on-windows moritz.raabe@mandiant.com
- host-interaction/file-system/read/read-file-on-linux moritz.raabe@mandiant.com joakim@intezer.com
- host-interaction/file-system/read/read-file-on-windows moritz.raabe@mandiant.com
- host-interaction/file-system/write/write-file-on-windows william.ballenthin@mandiant.com
- host-interaction/os/info/get-system-information-on-windows moritz.raabe@mandiant.com joakim@intezer.com
- host-interaction/process/create/create-process-on-windows moritz.raabe@mandiant.com
- linking/runtime-linking/link-function-at-runtime-on-windows moritz.raabe@mandiant.com
- nursery/create-process-on-linux joakim@intezer.com
- nursery/enumerate-files-on-linux william.ballenthin@mandiant.com
- nursery/get-mac-address-on-linux joakim@intezer.com
- nursery/get-system-information-on-linux joakim@intezer.com
- nursery/link-function-at-runtime-on-linux joakim@intezer.com
- nursery/write-file-on-linux joakim@intezer.com
- communication/socket/tcp/send/obtain-transmitpackets-callback-function-via-wsaioctl jonathan.lepore@mandiant.com
- nursery/linked-against-cpp-http-library @mr-tz
- nursery/linked-against-cpp-json-library @mr-tz

### Bug Fixes

- main: fix `KeyError: 0` when reporting results @williballehtin #703
- main: fix potential false negatives due to namespaces across scopes @williballenthin #721
- linter: suppress some warnings about imports from ntdll/ntoskrnl @williballenthin #743
- linter: suppress some warnings about missing examples in the nursery @williballenthin #747

### capa explorer IDA Pro plugin

- explorer: add additional filter logic when displaying matches by function #686 @mike-hunhoff
- explorer: remove duplicate check when saving file #687 @mike-hunhoff
- explorer: update IDA extractor to use non-canon mnemonics #688 @mike-hunhoff
- explorer: allow user to add specified number of bytes when adding a Bytes feature in the Rule Generator #689 @mike-hunhoff
- explorer: enforce max column width Features and Editor panes #691 @mike-hunhoff
- explorer: add option to limit features to currently selected disassembly address #692 @mike-hunhoff
- explorer: update support documentation and runtime checks #741 @mike-hunhoff
- explorer: small performance boost to rule generator search functionality #742 @mike-hunhoff
- explorer: add support for arch, os, and format features #758 @mike-hunhoff
- explorer: improve parsing algorithm for rule generator feature editor #768 @mike-hunhoff

### Development

### Raw diffs
- [capa v2.0.0...v3.0.0](https://github.com/mandiant/capa/compare/v2.0.0...v3.0.0)
- [capa-rules v2.0.0...v3.0.0](https://github.com/mandiant/capa-rules/compare/v2.0.0...v3.0.0)


## v2.0.0 (2021-07-19)

We are excited to announce version 2.0! :tada:
capa 2.0:
- enables anyone to contribute rules more easily
- is the first Python 3 ONLY version
- provides more concise and relevant result via identification of library functions using FLIRT
  ![capa v2.0 results ignoring library code functions](doc/img/changelog/flirt-ignore.png)
- includes many features and enhancements for the capa explorer IDA plugin
- adds 93 new rules, including all new techniques introduced in MITRE ATT&CK v9

A huge thanks to everyone who submitted issues, provided feedback, and contributed code and rules. Many colleagues across dozens of organizations have volunteered their experience to improve this tool! :heart:


### New Features

- rules: update ATT&CK and MBC mappings https://github.com/mandiant/capa-rules/pull/317 @williballenthin
- main: use FLIRT signatures to identify and ignore library code #446 @williballenthin
- tests: update test cases and caching #545 @mr-tz
- scripts: capa2yara.py convert capa rules to YARA rules #561 @ruppde
- rule: add file-scope feature (`function-name`) for recognized library functions #567 @williballenthin
- main: auto detect shellcode based on file extension #516 @mr-tz
- main: more detailed progress bar output when matching functions #562 @mr-tz
- main: detect file limitations without doing code analysis for better performance #583 @williballenthin
- show-features: don't show features from library functions #569 @williballenthin
- linter: summarize results at the end #571 @williballenthin
- linter: check for `or` with always true child statement, e.g. `optional`, colors #348 @mr-tz

### Breaking Changes

- py3: drop Python 2 support #480 @Ana06
- meta: added `library_functions` field, `feature_counts.functions` does not include library functions any more #562 @mr-tz
- json: results document now contains parsed ATT&CK and MBC fields instead of canonical representation #526 @mr-tz
- json: record all matching strings for regex #159 @williballenthin
- main: implement file limitations via rules not code #390 @williballenthin
- json: correctly render negative offsets #619 @williballenthin
- library: remove logic from `__init__.py` throughout #622 @williballenthin

### New Rules (93)

- anti-analysis/packer/amber/packed-with-amber @gormaniac
- collection/file-managers/gather-3d-ftp-information @re-fox
- collection/file-managers/gather-alftp-information @re-fox
- collection/file-managers/gather-bitkinex-information @re-fox
- collection/file-managers/gather-blazeftp-information @re-fox
- collection/file-managers/gather-bulletproof-ftp-information @re-fox
- collection/file-managers/gather-classicftp-information @re-fox
- collection/file-managers/gather-coreftp-information @re-fox
- collection/file-managers/gather-cuteftp-information @re-fox
- collection/file-managers/gather-cyberduck-information @re-fox
- collection/file-managers/gather-direct-ftp-information @re-fox
- collection/file-managers/gather-directory-opus-information @re-fox
- collection/file-managers/gather-expandrive-information @re-fox
- collection/file-managers/gather-faststone-browser-information @re-fox
- collection/file-managers/gather-fasttrack-ftp-information @re-fox
- collection/file-managers/gather-ffftp-information @re-fox
- collection/file-managers/gather-filezilla-information @re-fox
- collection/file-managers/gather-flashfxp-information @re-fox
- collection/file-managers/gather-fling-ftp-information @re-fox
- collection/file-managers/gather-freshftp-information @re-fox
- collection/file-managers/gather-frigate3-information @re-fox
- collection/file-managers/gather-ftp-commander-information @re-fox
- collection/file-managers/gather-ftp-explorer-information @re-fox
- collection/file-managers/gather-ftp-voyager-information @re-fox
- collection/file-managers/gather-ftpgetter-information @re-fox
- collection/file-managers/gather-ftpinfo-information @re-fox
- collection/file-managers/gather-ftpnow-information @re-fox
- collection/file-managers/gather-ftprush-information @re-fox
- collection/file-managers/gather-ftpshell-information @re-fox
- collection/file-managers/gather-global-downloader-information @re-fox
- collection/file-managers/gather-goftp-information @re-fox
- collection/file-managers/gather-leapftp-information @re-fox
- collection/file-managers/gather-netdrive-information @re-fox
- collection/file-managers/gather-nexusfile-information @re-fox
- collection/file-managers/gather-nova-ftp-information @re-fox
- collection/file-managers/gather-robo-ftp-information @re-fox
- collection/file-managers/gather-securefx-information @re-fox
- collection/file-managers/gather-smart-ftp-information @re-fox
- collection/file-managers/gather-softx-ftp-information @re-fox
- collection/file-managers/gather-southriver-webdrive-information @re-fox
- collection/file-managers/gather-staff-ftp-information @re-fox
- collection/file-managers/gather-total-commander-information @re-fox
- collection/file-managers/gather-turbo-ftp-information @re-fox
- collection/file-managers/gather-ultrafxp-information @re-fox
- collection/file-managers/gather-winscp-information @re-fox
- collection/file-managers/gather-winzip-information @re-fox
- collection/file-managers/gather-wise-ftp-information @re-fox
- collection/file-managers/gather-ws-ftp-information @re-fox
- collection/file-managers/gather-xftp-information @re-fox
- data-manipulation/compression/decompress-data-using-aplib @r3c0nst @mr-tz
- host-interaction/bootloader/disable-code-signing @williballenthin
- host-interaction/bootloader/manipulate-boot-configuration @williballenthin
- host-interaction/driver/disable-driver-code-integrity @williballenthin
- host-interaction/file-system/bypass-mark-of-the-web @williballenthin
- host-interaction/network/domain/get-domain-information @recvfrom
- host-interaction/session/get-logon-sessions @recvfrom
- linking/runtime-linking/resolve-function-by-fin8-fasthash @r3c0nst @mr-tz
- nursery/build-docker-image @williballenthin
- nursery/create-container @williballenthin
- nursery/encrypt-data-using-fakem-cipher @mike-hunhoff
- nursery/list-containers @williballenthin
- nursery/run-in-container @williballenthin
- persistence/registry/appinitdlls/disable-appinit_dlls-code-signature-enforcement @williballenthin
- collection/password-manager/steal-keepass-passwords-using-keefarce @Ana06
- host-interaction/network/connectivity/check-internet-connectivity-via-wininet matthew.williams@mandiant.com michael.hunhoff@mandiant.com
- nursery/create-bits-job @mr-tz
- nursery/execute-syscall-instruction @kulinacs @mr-tz
- nursery/connect-to-wmi-namespace-via-wbemlocator michael.hunhoff@mandiant.com
- anti-analysis/obfuscation/obfuscated-with-callobfuscator johnk3r
- executable/installer/inno-setup/packaged-as-an-inno-setup-installer awillia2@cisco.com
- data-manipulation/hashing/djb2/hash-data-using-djb2 awillia2@cisco.com
- data-manipulation/encoding/base64/decode-data-using-base64-via-dword-translation-table gilbert.elliot@mandiant.com
- nursery/list-tcp-connections-and-listeners michael.hunhoff@mandiant.com
- nursery/list-udp-connections-and-listeners michael.hunhoff@mandiant.com
- nursery/log-keystrokes-via-raw-input-data michael.hunhoff@mandiant.com
- nursery/register-http-server-url michael.hunhoff@mandiant.com
- internal/limitation/file/internal-autoit-file-limitation.yml william.ballenthin@mandiant.com
- internal/limitation/file/internal-dotnet-file-limitation.yml william.ballenthin@mandiant.com
- internal/limitation/file/internal-installer-file-limitation.yml william.ballenthin@mandiant.com
- internal/limitation/file/internal-packer-file-limitation.yml william.ballenthin@mandiant.com
- host-interaction/network/domain/enumerate-domain-computers-via-ldap awillia2@cisco.com
- host-interaction/network/domain/get-domain-controller-name awillia2@cisco.com
- internal/limitation/file/internal-visual-basic-file-limitation @mr-tz
- data-manipulation/hashing/md5/hash-data-with-md5 moritz.raabe@mandiant.com
- compiler/autohotkey/compiled-with-autohotkey awillia2@cisco.com
- internal/limitation/file/internal-autohotkey-file-limitation @mr-tz
- host-interaction/process/dump/create-process-memory-minidump michael.hunhoff@mandiant.com
- nursery/get-storage-device-properties michael.hunhoff@mandiant.com
- nursery/execute-shell-command-via-windows-remote-management michael.hunhoff@mandiant.com
- nursery/get-token-privileges michael.hunhoff@mandiant.com
- nursery/prompt-user-for-credentials michael.hunhoff@mandiant.com
- nursery/spoof-parent-pid michael.hunhoff@mandiant.com

### Bug Fixes

- build: use Python 3.8 for PyInstaller to support consistently running across multiple operating systems including Windows 7 #505 @mr-tz
- main: correctly match BB-scope matches at file scope #605 @williballenthin
- main: do not process non-PE files even when --format explicitly provided #664 @mr-tz

### capa explorer IDA Pro plugin
- explorer: IDA 7.6 support #497 @williballenthin
- explorer: explain how to install IDA 7.6 patch to enable the plugin #528 @williballenthin
- explorer: document IDA 7.6sp1 as alternative to the patch #536 @Ana06
- explorer: add support for function-name feature #618 @mike-hunhoff
- explorer: circular import workaround #654 @mike-hunhoff
- explorer: add argument to control whether to automatically analyze when running capa explorer #548 @Ana06
- explorer: extract API features via function names recognized by IDA/FLIRT #661 @mr-tz

### Development

- ci: add capa release link to capa-rules tag #517 @Ana06
- ci, changelog: update `New Rules` section in CHANGELOG automatically https://github.com/mandiant/capa-rules/pull/374 #549 #604 @Ana06
- ci, changelog: support multiple author in sync GH https://github.com/mandiant/capa-rules/pull/378 @Ana06
- ci, lint: check statements for single child statements #563 @mr-tz
- ci: reject PRs without CHANGELOG update to ensure CHANGELOG is kept up-to-date #584 @Ana06
- ci: test that scripts run #660 @mr-tz

### Raw diffs

<!-- The diff uses v1.6.1 because master doesn't include v1.6.2 and v1.6.3 -->
- [capa v1.6.1...v2.0.0](https://github.com/mandiant/capa/compare/v1.6.1...v2.0.0)
- [capa-rules v1.6.1...v2.0.0](https://github.com/mandiant/capa-rules/compare/v1.6.1...v2.0.0)


## v1.6.3 (2021-04-29)

This release adds IDA 7.6 support to capa.

### Changes

- IDA 7.6 support @williballenthin @Ana06

### Raw diffs

  - [capa v1.6.2...v1.6.3](https://github.com/mandiant/capa/compare/v1.6.2...v1.6.3)


## v1.6.2 (2021-04-13)

This release backports a fix to capa 1.6: The Windows binary was built with Python 3.9 which doesn't support Windows 7.

### Bug Fixes

- build: use Python 3.8 for PyInstaller to support consistently running across multiple operating systems including Windows 7 @mr-tz @Ana06

### Raw diffs

  - [capa v1.6.1...v1.6.2](https://github.com/mandiant/capa/compare/v1.6.1...v1.6.2)


## v1.6.1 (2021-04-07)

This release includes several bug fixes, such as a vivisect issue that prevented capa from working on Windows with Python 3. It also adds 17 new rules and a bunch of improvements in the rules and IDA rule generator. We appreciate everyone who opened issues, provided feedback, and contributed code and rules.

### Upcoming changes

**This is the very last capa release that supports Python 2.** The next release will be v2.0 and will have breaking changes, including the removal of Python 2 support.

### New features

- explorer: add support for multi-line tab and SHIFT + Tab #474 @mike-hunhoff

![multi-line tab in rule generator](doc/img/changelog/tab.gif)

### New Rules (17)

- encrypt data using RC4 with custom key via WinAPI @MalwareMechanic
- encrypt data using Curve25519 @dandonov
- packaged as an IExpress self-extracting archive @recvfrom
- create registry key via offline registry library @johnk3r
- open registry key via offline registry library @johnk3r
- query registry key via offline registry library @johnk3r
- set registry key via offline registry library @johnk3r
- delete registry key via offline registry library @johnk3r
- enumerate PE sections @Ana06
- inject DLL reflectively @Ana06
- inspect section memory permissions @Ana06
- parse PE exports @Ana06
- rebuild import table @Ana06
- compare security identifiers @mike-hunhoff
- get user security identifier @mike-hunhoff
- listen for remote procedure calls @mike-hunhoff
- query remote server for available data @mike-hunhoff

### Bug Fixes

- vivisect: update to v1.0.1 which includes bug fix for #459 (capa failed in Windows with Python 3 and vivisect) #512 @williballenthin
- explorer: fix initialize rules directory #464 @mike-hunhoff
- explorer: support subscope rules #493 @mike-hunhoff
- explorer: add checks to validate matched data when searching #500 @mike-hunhoff
- features, explorer: add support for string features with special characters e.g. '\n' #468 @mike-hunhoff

### Changes

- vivisect: raises `IncompatibleVivVersion` instead of `UnicodeDecodeError` when using incompatible Python 2 `.viv` files with Python3 #479 @Ana06
- explorer: improve settings modification #465 @mike-hunhoff
- rules: improvements @mr-tz, @re-fox, @mike-hunhoff
- rules, lint: enforce string with double quotes formatting in rules #468 @mike-hunhoff
- lint: ensure LF end of line #485 #486 @mr-tz
- setup: pin dependencies #513 #504 @Ana06 @mr-tz

### Development

- ci: test on Windows, Ubuntu, macOS across Python versions #470 @mr-tz @Ana06
- ci: pin OS versions #491 @williballenthin
- ci: tag capa-rules on release #476 @Ana06
- doc: document release process #476 @Ana06
- doc: Improve README badges #477 #478 @ana06 @mr-tz
- doc: update capa explorer documentation #503 @mike-hunhoff
- doc: add PR template #495 @mr-tz
- changelog: document incompatibility of viv files #475 @Ana06
- rule loading: ignore files starting with .git #492 @mr-tz

### Raw diffs

  - [capa v1.6.0...v1.6.1](https://github.com/mandiant/capa/compare/v1.6.0...v1.6.1)
  - [capa-rules v1.6.0...v1.6.1](https://github.com/mandiant/capa-rules/compare/v1.6.0...v1.6.1)


## v1.6.0 (2021-03-09)

This release adds the capa explorer rule generator plugin for IDA Pro, vivisect support for Python 3 and 12 new rules. We appreciate everyone who opened issues, provided feedback, and contributed code and rules. Thank you also to the vivisect development team (@rakuy0, @atlas0fd00m) for the Python 3 support (`vivisect==1.0.0`) and the fixes for Python 2 (`vivisect==0.2.1`).

### Rule Generator IDA Plugin

The capa explorer IDA plugin now helps you quickly build new capa rules using features extracted directly from your IDA database. Without leaving the plugin interface you can use the features extracted by capa explorer to develop and test new rules and save your work directly to your capa rules directory. To get started select the new `Rule Generator` tab, navigate to a function in the IDA `Disassembly` view, and click `Analyze`. For more information check out the capa explorer [readme](https://github.com/mandiant/capa/blob/master/capa/ida/plugin/README.md).

![](doc/img/rulegen_expanded.png)

### Python 2/3 vivisect workspace compatibility

This version of capa adds Python 3 support in vivisect. Note that `.viv` files (generated by vivisect) are not compatible between Python 2 and Python 3. When updating to Python 3 you need to delete all the `.viv` files for capa to work.

If you get the following error (or a similar one), you most likely need to delete `.viv` files:
```
UnicodeDecodeError: 'ascii' codec can't decode byte 0x90 in position 2: ordinal not in range(128)
```

### Upcoming changes

**This is the last capa release that supports Python 2.** The next release will be v2.0 and will have breaking changes, including the removal of Python 2 support.

If you have workflows that rely on the Python 2 version and need future maintenance, please reach out. We may be able to supply limited backports of key fixes and features.

### New features

- explorer: Add capa explorer rule generator plugin for IDA Pro. Now capa explorer helps you build new capa rules!  #426, #438, #439 @mike-hunhoff
- python: Python 3 support in vivisect #421 @Ana06
- main: Add backend option in Python 3 to select the backend to be used (either SMDA or vivisect) #421 @Ana06
- python: Python 3 support in IDA #429, #437 @mike-hunhoff
- ci: test pyinstaller CI #452 @williballenthin
- scripts: enable multiple backends in `show-features.py` #429 @mike-hunhoff
- scripts: add `scripts/vivisect-py2-vs-py3.sh`  to compare vivisect Python 2 vs 3 (can easily be modified to test run times and compare different versions) #421 @Ana06

### New Rules (12)

- patch process command line @re-fox @williballenthin (graduated from nursery)
- compiled with dmd @re-fox
- compiled with exe4j @johnk3r
- compiled from Visual Basic @williballenthin
- capture screenshot in Go @TcM1911
- compiled with Nim @mike-hunhoff
- linked against Go process enumeration library @TcM1911
- linked against Go registry library @TcM1911
- linked against Go WMI library @TcM1911
- linked against Go static asset library @TcM1911
- inspect load icon resource @mike-hunhoff
- linked against XZip @mr-tz

### Bug Fixes

- ida: check for unmapped addresses when resolving data references #436 @mike-hunhoff

### Changes

- setup: vivisect v1.0.0 is the default backend for Python3 (it was SMDA before) #421 @Ana06
- setup: bump vivisect to 0.2.1 #454 @mr-tz
- linter: adding ntoskrnl, ntdll overlap lint #428 @mike-hunhoff
- ci: use py3.9 and pyinstaller 4.2 to build standalone binaries #452 @williballenthin
- scripts: remove old migration script #450 @williballenthin

### Development

- main: factor out common cli argument handling #450 @williballenthin

### Raw diffs

  - [capa v1.5.1...v1.6.0](https://github.com/mandiant/capa/compare/v1.5.1...v1.6.0)
  - [capa-rules v1.5.1...v1.6.0](https://github.com/mandiant/capa-rules/compare/v1.5.1...v1.6.0)


## v1.5.1 (2021-02-09)

This release fixes the version number that we forgot to update for v1.5.0 (therefore, v1.5.0 was not published to pypi). It also includes 1 new rule and some rule improvements.

### New Rules (1)

- encrypt data using vest @re-fox

### Raw diffs

  - [capa v1.5.0...v1.5.1](https://github.com/mandiant/capa/compare/v1.5.1...v1.6.0)
  - [capa-rules v1.5.0...v1.5.1](https://github.com/mandiant/capa-rules/compare/v1.5.1...v1.6.0)


## v1.5.0 (2021-02-05)

This release brings support for running capa under Python 3 via [SMDA](https://github.com/danielplohmann/smda), more thorough CI testing and linting, better extraction of strings and byte features, and 50 (!) new rules. We appreciate everyone who opened issues, provided feedback, and contributed code and rules. A special shout out to the following new project contributors:

  - @johnk3r
  - @doomedraven
  - @stvemillertime
  - @itreallynick
  - @0x534a
  
@dzbeck also added [Malware Behavior Catalog](https://github.com/MBCProject/mbc-markdown) (MBC) and ATT&CK mappings for many rules.

Download a standalone binary below and checkout the readme [here on GitHub](https://github.com/mandiant/capa/). Report issues on our [issue tracker](https://github.com/mandiant/capa/issues) and contribute new rules at [capa-rules](https://github.com/mandiant/capa-rules/).


### New Features

  - py3 support via SMDA #355 @danielplohmann @jcrussell
  - scripts: example of using capa as a library #372, #380 @doomedraven
  - ci: enable dependabot #373 @mr-tz
  - ci: lint rules @mr-tz
  - ci: lint rule format #401 @mr-tz
  - freeze: add base address #391 @mr-tz
  - json: meta: add base address #412 @mr-tz

### New Rules (50)

  - 64-bit execution via heavens gate @recvfrom
  - contain anti-disasm techniques @mr-tz
  - check for microsoft office emulation @re-fox
  - check for windows sandbox via device @re-fox
  - check for windows sandbox via dns suffix @re-fox
  - check for windows sandbox via genuine state @re-fox
  - check for windows sandbox via process name @re-fox
  - check for windows sandbox via registry @re-fox
  - capture microphone audio @re-fox
  - capture public ip @re-fox
  - get domain trust relationships @johnk3r
  - check HTTP status code @mr-tz
  - compiled with perl2exe @re-fox
  - compiled with ps2exe @re-fox
  - compiled with pyarmor @stvemillertime, @itreallynick
  - validate payment card number using luhn algorithm @re-fox
  - hash data using fnv @re-fox @mr-tz
  - generate random numbers via WinAPI @mike-hunhoff @johnk3r
  - enumerate files recursively @re-fox
  - get file system object information @mike-hunhoff
  - read virtual disk @re-fox
  - register minifilter driver @mike-hunhoff
  - start minifilter driver @mike-hunhoff
  - enumerate gui resources @johnk3r
  - simulate CTRL ALT DEL @mike-hunhoff
  - hijack thread execution @0x534a
  - inject dll @0x534a
  - inject pe @0x534a
  - create or open registry key @mike-hunhoff
  - delete registry value @mike-hunhoff
  - query or enumerate registry key @mike-hunhoff
  - query or enumerate registry value @mike-hunhoff
  - resume thread @0x534a
  - suspend thread @0x534a
  - allocate memory @0x534a
  - allocate RW memory @0x534a
  - contain pusha popa sequence @mr-tz
  - create or open file @mike-hunhoff
  - open process @0x534a
  - open thread @0x534a
  - get kernel32 base address @mr-tz
  - get ntdll base address @mr-tz
  - encrypt or decrypt data via BCrypt @mike-hunhoff
  - generate random numbers using the Delphi LCG @williballenthin
  - hash data via BCrypt @mike-hunhoff
  - migrate process to active window station @williballenthin
  - patch process command line @williballenthin
  - resolve function by hash @williballenthin
  - persist via Winlogon Helper DLL registry key @0x534a
  - schedule task via command line @0x534a

### Bug Fixes

  - doc: pyinstaller build process @mr-tz
  - ida: better bytes extraction #409 @mike-hunhoff
  - viv: better unicode string extraction #364 @mike-hunhoff
  - viv: better unicode string extraction #378 @mr-tz
  - viv: more xor instructions #379 @mr-tz
  - viv: decrease logging verbosity #381 @mr-tz
  - rules: fix api description syntax #403 @mike-hunhoff
  - main: disable progress background thread #410 @mike-hunhoff
  
### Changes

  - rules: return lib rules for scopes #398 @mr-tz
  
### Raw diffs

  - [capa v1.4.1...v1.5.0](https://github.com/mandiant/capa/compare/v1.4.1...v1.5.0)
  - [capa-rules v1.4.0...v1.5.0](https://github.com/mandiant/capa-rules/compare/v1.4.0...v1.5.0)

## v1.4.1 (2020-10-23)

This release fixes an issue building capa on our CI server, which prevented us from building standalone binaries for v1.4.1.

### Bug Fixes

  - install VC dependencies for Python 2.7 during Windows build
  
### Raw diffs

  - [capa v1.4.0...v1.4.1](https://github.com/mandiant/capa/compare/v1.4.0...v1.4.1)
  - [capa-rules v1.4.0...v1.4.1](https://github.com/mandiant/capa-rules/compare/v1.4.0...v1.4.1)  

## v1.4.0 (2020-10-23)

This capa release includes changes to the rule parsing, enhanced feature extraction, various bug fixes, and improved capa scripts. Everyone should benefit from the improved functionality and performance. The community helped to add 69 new rules. We appreciate everyone who opened issues, provided feedback, and contributed code and rules. A special shout out to the following new project contributors:

  - @mwilliams31
  - @yt0ng

@dzbeck added [Malware Behavior Catalog](https://github.com/MBCProject/mbc-markdown) (MBC) and ATT&CK mappings for 86 rules.

Download a standalone binary below and checkout the readme [here on GitHub](https://github.com/mandiant/capa/). Report issues on our [issue tracker](https://github.com/mandiant/capa/issues) and contribute new rules at [capa-rules](https://github.com/mandiant/capa-rules/).

### New features

  - script that demonstrates bulk processing @williballenthin #307
  - main: render MBC table @mr-tz #332
  - ida backend: improve detection of APIs called via two or more chained thunks @mike-hunhoff #340
  - viv backend: improve detection of APIs called via two or more chained thunks @mr-tz #341
  - features: extract APIs called via jmp instruction @mr-tz #337

### New rules

  - clear the Windows event log @mike-hunhoff
  - crash the Windows event logging service @mike-hunhoff
  - packed with kkrunchy @re-fox
  - packed with nspack @re-fox
  - packed with pebundle @re-fox
  - packed with pelocknt @re-fox
  - packed with peshield @re-fox
  - packed with petite @re-fox
  - packed with rlpack @re-fox
  - packed with upack @re-fox
  - packed with y0da crypter @re-fox
  - compiled with rust @re-fox
  - compute adler32 checksum @mwilliams31
  - encrypt-data-using-hc-128 @recvfrom
  - manipulate console @williballenthin
  - references logon banner @re-fox
  - terminate process via fastfail @re-fox
  - delete volume shadow copies @mr-tz
  - authenticate HMAC @mr-tz
  - compiled from EPL @williballenthin
  - compiled with Go @williballenthin
  - create Restart Manager session @mike-hunhoff
  - decode data using Base64 via WinAPI @mike-hunhoff
  - empty recycle bin quietly @mwilliams31
  - enumerate network shares @mike-hunhoff
  - hook routines via microsoft detours @williballenthin
  - hooked by API Override @williballenthin
  - impersonate user @mike-hunhoff
  - the @williballenthin packer detection package, thanks to Hexacorn for the data, see https://www.hexacorn.com/blog/2016/12/15/pe-section-names-re-visited/
    - packed with CCG
    - packed with Crunch
    - packed with Dragon Armor
    - packed with enigma
    - packed with Epack
    - packed with MaskPE
    - packed with MEW
    - packed with Mpress
    - packed with Neolite
    - packed with PECompact
    - packed with Pepack
    - packed with Perplex
    - packed with ProCrypt
    - packed with RPCrypt
    - packed with SeauSFX
    - packed with Shrinker
    - packed with Simple Pack
    - packed with StarForce
    - packed with SVKP
    - packed with Themida
    - packed with TSULoader
    - packed with VProtect
    - packed with WWPACK
    - rebuilt by ImpRec
    - packaged as a Pintool
    - packaged as a CreateInstall installer
    - packaged as a WinZip self-extracting archive
  - reference 114DNS DNS server @williballenthin
  - reference AliDNS DNS server @williballenthin
  - reference Cloudflare DNS server @williballenthin
  - reference Comodo Secure DNS server @williballenthin
  - reference Google Public DNS server @williballenthin
  - reference Hurricane Electric DNS server @williballenthin
  - reference kornet DNS server @williballenthin
  - reference L3 DNS server @williballenthin
  - reference OpenDNS DNS server @williballenthin
  - reference Quad9 DNS server @williballenthin
  - reference Verisign DNS server @williballenthin
  - run as service @mike-hunhoff
  - schedule task via ITaskService @mike-hunhoff
  - references DNS over HTTPS endpoints @yt0ng

### Bug fixes

  - ida plugin: fix tree-view exception @mike-hunhoff #315
  - ida plugin: fix feature count @mike-hunhoff
  - main: fix reported total rule count @williballenthin #325
  - features: fix handling of API names with multiple periods @mike-hunhoff #329
  - ida backend: find all byte sequences instead of only first @mike-hunhoff #335
  - features: display 0 value @mr-tz #338
  - ida backend: extract ordinal and name imports @mr-tz #343
  - show-features: improvements and support within IDA @mr-tz #342
  - main: sanity check MBC rendering @williballenthin
  - main: handle sample path that contains non-ASCII characters @mr-tz #328

### Changes

  - rules: use yaml.CLoader for better performance @williballenthin #306
  - rules: parse descriptions for statements @mr-tz #312

### Raw diffs

  - [capa v1.3.0...v1.4.0](https://github.com/mandiant/capa/compare/v1.3.0...v1.4.0)
  - [capa-rules v1.3.0...v1.4.0](https://github.com/mandiant/capa-rules/compare/v1.3.0...v1.4.0)

## v1.3.0 (2020-09-14)

This release brings newly updated mappings to the [Malware Behavior Catalog version 2.0](https://github.com/MBCProject/mbc-markdown), many enhancements to the IDA Pro plugin, [flare-capa on PyPI](https://pypi.org/project/flare-capa/), a bunch of bug fixes to improve feature extraction, and four new rules. We received contributions from ten reverse engineers, including seven new ones:

  - @dzbeck
  - @recvfrom
  - @toomanybananas
  - @cclauss 
  - @adamprescott91 
  - @weslambert
  - @stevemk14ebr 
  
Download a standalone binary below and checkout the readme [here on GitHub](https://github.com/mandiant/capa/). Report issues on our [issue tracker](https://github.com/mandiant/capa/issues) and contribute new rules at [capa-rules](https://github.com/mandiant/capa-rules/).

### Key changes to IDA Plugin

The IDA Pro integration is now distributed as a real plugin, instead of a script. This enables a few things:

  - keyboard shortcuts and file menu integration
  - updates distributed PyPI/`pip install --upgrade` without touching your `%IDADIR%`
  - generally doing thing the "right way"

How to get this new version? It's easy: download [capa_explorer.py](https://raw.githubusercontent.com/mandiant/capa/master/capa/ida/plugin/capa_explorer.py) to your IDA plugins directory and update your capa installation (incidentally, this is a good opportunity to migrate to `pip install flare-capa` instead of git checkouts). Now you should see the plugin listed in the `Edit > Plugins > FLARE capa explorer` menu in IDA. 

Please refer to the plugin [readme](https://github.com/mandiant/capa/blob/master/capa/ida/plugin/README.md) for additional information on installing and using the IDA Pro plugin.

Please open an issue in this repository if you notice anything weird.
 
### New features

  - ida plugin: now a real plugin, not a script @mike-hunhoff 
  - core: distributed via PyPI as [flare-capa](https://pypi.org/project/flare-capa/) @williballenthin 
  - features: enable automatic A/W handling for imports @williballenthin @Ana06 #246 
  - ida plugin: persist rules directory setting via [ida-settings](https://github.com/williballenthin/ida-settings) @williballenthin #268
  - ida plugin: add search bar to results view @williballenthin #285
  - ida plugin: add `Analyze` and `Reset` buttons to tree view @mike-hunhoff #304
  - ida plugin: add status label to tree view @mike-hunhoff
  - ida plugin: add progress indicator @mike-hunhoff, @mr-tz

### New rules

  - compiled with py2exe @re-fox
  - resolve path using msvcrt @re-fox 
  - decompress data using QuickLZ @edeca
  - encrypt data using sosemanuk @recvfrom 

### Bug fixes

  - rule: reduce FP in DNS resolution @toomanybananas
  - engine: report correct strings matched via regex @williballenthin #262 
  - formatter: correctly format descriptions in two-line syntax @williballenthin @recvfrom #263 
  - viv: better extract offsets from SibOper operands @williballenthin @edeca #276 
  - import-to-ida: fix import error @cclauss 
  - viv: don't write settings to ~/.viv/viv.json @williballenthin @rakuy0 @weslambert #244
  - ida plugin: remove dependency loop that resulted in unnecessary overhead @mike-hunhoff #303
  - ida plugin: correctly highlight regex matches in IDA Disassembly view @mike-hunhoff #305
  - ida plugin: better handle rule directory prompt and failure case @stevemk14ebr @mike-hunhoff #309

### Changes

  - rules: update meta mapping to MBC 2.0! @dzbeck
  - render: don't display rules that are also matched by other rules @williballenthin @Ana06 #224
  - ida plugin: simplify tabs, removing summary and adding detail to results view @williballenthin #286
  - ida plugin: analysis is no longer automatically started when plugin is first opened @mike-hunhoff #304
  - ida plugin: user must manually select a capa rules directory before analysis can be performed @mike-hunhoff
  - ida plugin: user interface controls are disabled until analysis is performed @mike-hunhoff #304

### Raw diffs

  - [capa v1.2.0...v1.3.0](https://github.com/mandiant/capa/compare/v1.2.0...v1.3.0)
  - [capa-rules v1.2.0...v1.3.0](https://github.com/mandiant/capa-rules/compare/v1.2.0...v1.3.0)

## v1.2.0 (2020-08-31)

This release brings UI enhancements, especially for the IDA Pro plugin, 
investment towards py3 support,
fixes some bugs identified by the community, 
and 46 (!) new rules.
We received contributions from ten reverse engineers, including five new ones:

  - @agithubuserlol
  - @recvfrom
  - @D4nch3n
  - @edeca
  - @winniepe 
  
Download a standalone binary below and checkout the readme [here on GitHub](https://github.com/mandiant/capa/).
Report issues on our [issue tracker](https://github.com/mandiant/capa/issues)
and contribute new rules at [capa-rules](https://github.com/mandiant/capa-rules/).
 
### New features

  - ida plugin: display arch flavors @mike-hunhoff
  - ida plugin: display block descriptions @mike-hunhoff
  - ida backend: extract features from nested pointers @mike-hunhoff
  - main: show more progress output @williballenthin
  - core: pin dependency versions #258 @recvfrom

### New rules
  - bypass UAC via AppInfo ALPC @agithubuserlol
  - bypass UAC via token manipulation @agithubuserlol
  - check for sandbox and av modules @re-fox
  - check for sandbox username @re-fox
  - check if process is running under wine @re-fox
  - validate credit card number using luhn algorithm @re-fox
  - validate credit card number using luhn algorithm with no lookup table @re-fox
  - hash data using FNV @edeca @mr-tz
  - link many functions at runtime @mr-tz
  - reference public RSA key @mr-tz
  - packed with ASPack @williballenthin
  - delete internet cache @mike-hunhoff
  - enumerate internet cache @mike-hunhoff
  - send ICMP echo request @mike-hunhoff
  - check for debugger via API @mike-hunhoff
  - check for hardware breakpoints @mike-hunhoff
  - check for kernel debugger via shared user data structure @mike-hunhoff
  - check for protected handle exception @mike-hunhoff
  - check for software breakpoints @mike-hunhoff
  - check for trap flag exception @mike-hunhoff
  - check for unexpected memory writes @mike-hunhoff
  - check process job object @mike-hunhoff
  - reference anti-VM strings targeting Parallels @mike-hunhoff
  - reference anti-VM strings targeting Qemu @mike-hunhoff
  - reference anti-VM strings targeting VirtualBox @mike-hunhoff
  - reference anti-VM strings targeting VirtualPC @mike-hunhoff
  - reference anti-VM strings targeting VMWare @mike-hunhoff
  - reference anti-VM strings targeting Xen @mike-hunhoff
  - reference analysis tools strings @mike-hunhoff
  - reference WMI statements @mike-hunhoff
  - get number of processor cores @mike-hunhoff
  - get number of processors @mike-hunhoff
  - enumerate disk properties @mike-hunhoff
  - get disk size @mike-hunhoff
  - get process heap flags @mike-hunhoff
  - get process heap force flags @mike-hunhoff
  - get Explorer PID @mike-hunhoff
  - delay execution @mike-hunhoff
  - check for process debug object @mike-hunhoff
  - check license value @mike-hunhoff
  - check ProcessDebugFlags @mike-hunhoff
  - check ProcessDebugPort @mike-hunhoff
  - check SystemKernelDebuggerInformation @mike-hunhoff
  - check thread yield allowed @mike-hunhoff
  - enumerate system firmware tables @mike-hunhoff
  - get system firmware table @mike-hunhoff
  - hide thread from debugger @mike-hunhoff

### Bug fixes

  - ida backend: extract unmapped immediate number features @mike-hunhoff
  - ida backend: fix stack cookie check #257 @mike-hunhoff
  - viv backend: better extract gs segment access @williballenthin
  - core: enable counting of string features #241 @D4nch3n @williballenthin
  - core: enable descriptions on feature with arch flavors @mike-hunhoff
  - core: update git links for non-SSH access #259 @recvfrom

### Changes

  - ida plugin: better default display showing first level nesting @winniepe
  - remove unused `characteristic(switch)` feature @ana06
  - prepare testing infrastructure for multiple backends/py3 @williballenthin
  - ci: zip build artifacts @ana06
  - ci: build all supported python versions @ana06
  - code style and formatting @mr-tz

### Raw diffs

  - [capa v1.1.0...v1.2.0](https://github.com/mandiant/capa/compare/v1.1.0...v1.2.0)
  - [capa-rules v1.1.0...v1.2.0](https://github.com/mandiant/capa-rules/compare/v1.1.0...v1.2.0)

## v1.1.0 (2020-08-05)

This release brings new rule format updates, such as adding `offset/x32` and negative offsets,
fixes some bugs identified by the community, and 28 (!) new rules.
We received contributions from eight reverse engineers, including four new ones:

  - @re-fox
  - @psifertex
  - @bitsofbinary
  - @threathive
  
Download a standalone binary below and checkout the readme [here on GitHub](https://github.com/mandiant/capa/). Report issues on our [issue tracker](https://github.com/mandiant/capa/issues) and contribute new rules at [capa-rules](https://github.com/mandiant/capa-rules/).
  
### New features

  - import: add Binary Ninja import script #205 #207 @psifertex
  - rules: offsets can be negative #197 #208 @williballenthin
  - rules: enable descriptions for statement nodes #194 #209 @Ana06
  - rules: add arch flavors to number and offset features #210 #216 @williballenthin
  - render: show SHA1/SHA256 in default report #164 @threathive
  - tests: add tests for IDA Pro backend #202 @williballenthin
  
### New rules

  - check for unmoving mouse cursor @BitsOfBinary
  - check mutex and exit @re-fox
  - parse credit card information @re-fox
  - read ini file @re-fox
  - validate credit card number with luhn algorithm @re-fox
  - change the wallpaper @re-fox
  - acquire debug privileges @williballenthin
  - import public key @williballenthin
  - terminate process by name @williballenthin
  - encrypt data using DES @re-fox
  - encrypt data using DES via WinAPI @re-fox
  - hash data using sha1 via x86 extensions @re-fox
  - hash data using sha256 via x86 extensions @re-fox
  - capture network configuration via ipconfig @re-fox
  - hash data via WinCrypt @mike-hunhoff
  - get file attributes @mike-hunhoff
  - allocate thread local storage @mike-hunhoff
  - get thread local storage value @mike-hunhoff
  - set thread local storage @mike-hunhoff
  - get session integrity level @mike-hunhoff
  - add file to cabinet file @mike-hunhoff
  - flush cabinet file @mike-hunhoff
  - open cabinet file @mike-hunhoff
  - gather firefox profile information @re-fox
  - encrypt data using skipjack @re-fox
  - encrypt data using camellia @re-fox
  - hash data using tiger @re-fox
  - encrypt data using blowfish @re-fox
  - encrypt data using twofish @re-fox

### Bug fixes

  - linter: fix exception when examples is `None` @Ana06
  - linter: fix suggested recommendations via templating @williballenthin
  - render: fix exception when rendering counts @williballenthin
  - render: fix render of negative offsets @williballenthin
  - extractor: fix segmentation violation from vivisect @williballenthin
  - main: fix crash when .viv cannot be saved #168 @secshoggoth @williballenthin
  - main: fix shellcode .viv save path @williballenthin

### Changes

  - doc: explain how to bypass gatekeeper on macOS @psifertex
  - doc: explain supported linux distributions @Ana06
  - doc: explain submodule update with --init @psifertex
  - main: improve program help output @mr-tz
  - main: disable progress when run in quiet mode @mr-tz
  - main: assert supported IDA versions @mr-tz
  - extractor: better identify nested pointers to strings @williballenthin
  - setup: specify vivisect download url @Ana06
  - setup: pin vivisect version @williballenthin
  - setup: bump vivisect dependency version @williballenthin
  - setup: set Python project name to `flare-capa` @williballenthin
  - ci: run tests and linter via GitHub Actions @Ana06
  - hooks: run style checkers and hide stashed output @Ana06
  - linter: ignore period in rule filename @williballenthin
  - linter: warn on nursery rule with no changes needed @williballenthin

### Raw diffs

  - [capa v1.0.0...v1.1.0](https://github.com/mandiant/capa/compare/v1.0.0...v1.1.0)
  - [capa-rules v1.0.0...v1.1.0](https://github.com/mandiant/capa-rules/compare/v1.0.0...v1.1.0)<|MERGE_RESOLUTION|>--- conflicted
+++ resolved
@@ -9,6 +9,7 @@
 - add landing page https://mandiant.github.io/capa/ @williballenthin #2310
 - add rules website https://mandiant.github.io/capa/rules @DeeyaSingh #2310
 - add .justfile @williballenthin #2325
+- dynamic: add support for VMRay dynamic sandbox traces #2208 @mike-hunhoff @r-sm2024 @mr-tz
  
 ### Breaking Changes
 
@@ -44,12 +45,8 @@
 
 - webui: explore capa analysis results in a web-based UI online and offline #2224 @s-ff
 - support analyzing DRAKVUF traces #2143 @yelhamer
-- dynamic: add support for VMRay dynamic sandbox traces #2208 @mike-hunhoff @r-sm2024 @mr-tz
 - IDA extractor: extract names from dynamically resolved APIs stored in renamed global variables #2201 @Ana06
-<<<<<<< HEAD
-=======
 - cli: add the ability to select which specific functions or processes to analyze @yelhamer
->>>>>>> a779cf2a
 
 ### Breaking Changes
 

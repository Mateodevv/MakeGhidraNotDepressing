# Copyright (C) 2023 Mandiant, Inc. All Rights Reserved.
# Licensed under the Apache License, Version 2.0 (the "License");
#  you may not use this file except in compliance with the License.
# You may obtain a copy of the License at: [package root]/LICENSE.txt
# Unless required by applicable law or agreed to in writing, software distributed under the License
#  is distributed on an "AS IS" BASIS, WITHOUT WARRANTIES OR CONDITIONS OF ANY KIND, either express or implied.
# See the License for the specific language governing permissions and limitations under the License.

[build-system]
requires = ["setuptools", "setuptools-scm"]
build-backend = "setuptools.build_meta"

[project]
name = "flare-capa"
authors = [
    {name = "Willi Ballenthin", email = "william.ballenthin@mandiant.com"},
    {name = "Moritz Raabe", email = "moritz.raabe@mandiant.com"},
    {name = "Mike Hunhoff", email = "michael.hunhoff@mandiant.com"},
]
description = "The FLARE team's open-source tool to identify capabilities in executable files."
readme = {file = "README.md", content-type = "text/markdown"}
license = {file = "LICENSE.txt"}
requires-python = ">=3.8"
keywords = ["malware analysis", "reverse engineering", "capability detection", "software behaviors", "capa", "FLARE"]
classifiers = [
    "Development Status :: 5 - Production/Stable",
    "Intended Audience :: Developers",
    "Intended Audience :: Information Technology",
    "License :: OSI Approved :: Apache Software License",
    "Natural Language :: English",
    "Programming Language :: Python :: 3",
    "Topic :: Security",
]
dependencies = [
    # ---------------------------------------
    # As a library, capa uses lower version bounds
    # when specifying its dependencies. This lets
    # other programs that use capa (and other libraries)
    # to find a compatible set of dependency versions.
    #
    # We can optionally pin to specific versions or
    # limit the upper bound when there's a good reason;
    # but the default is to assume all greater versions
    # probably work with capa until proven otherwise.
    #
    # The following link provides good background:
    # https://iscinumpy.dev/post/bound-version-constraints/
    #
    # When we develop capa, and when we distribute it as
    # a standalone binary, we'll use specific versions
    # that are pinned in requirements.txt.
    # But the requirements for a library are specified here
    # and are looser.
    #
    # Related discussions:
    # 
    #   - https://github.com/mandiant/capa/issues/2053
    #   - https://github.com/mandiant/capa/pull/2059
    #   - https://github.com/mandiant/capa/pull/2079
    #
    # ---------------------------------------
    # The following dependency versions were imported
    # during June 2024 by truncating specific versions to
    # their major-most version (major version when possible, 
    # or minor otherwise).
    # As specific constraints are identified, please provide
    # comments and context.
    "tqdm>=4",
    "pyyaml>=6",
    "tabulate>=0.9",
    "colorama>=0.4",
    "termcolor>=2",
    "wcwidth>=0.2",
    "ida-settings>=2",
    "ruamel.yaml>=0.18",
    "pefile>=2023.2.7",
    "pyelftools>=0.31",
    "pydantic>=2",
    "rich>=13",
    "humanize>=4",
    "protobuf>=5",
<<<<<<< HEAD
    "xmltodict>=0.13.0",
=======
    "msgspec>=0.18.6",
>>>>>>> cf3494d4

    # ---------------------------------------
    # Dependencies that we develop
    #
    # These dependencies are often actively influenced by capa,
    # so we provide a minimum patch version that includes the
    # latest bug fixes we need here.
    "viv-utils[flirt]>=0.7.9",
    "vivisect>=1.1.1",
    "dncil>=1.0.2",

    # ---------------------------------------
    # Dependencies with version caps
    #
    # These dependencies must not exceed the version cap,
    # typically due to dropping support for python releases
    # we still support.

    # TODO(williballenthin): networkx 3.2 doesn't support python 3.8 while capa does.
    # https://github.com/mandiant/capa/issues/1966
    "networkx>=3,<3.2",

    "dnfile>=0.15.0",
]
dynamic = ["version"]

[tool.setuptools.dynamic]
version = {attr = "capa.version.__version__"}

[tool.setuptools.packages.find]
include = ["capa*"]
namespaces = false

[project.optional-dependencies]
dev = [
    # Dev and build dependencies are not relaxed because
    # we want all developer environments to be consistent.
    # These dependencies are not used in production environments
    # and should not conflict with other libraries/tooling.
    "pre-commit==3.5.0",
    "pytest==8.0.0",
    "pytest-sugar==1.0.0",
    "pytest-instafail==0.5.0",
    "pytest-cov==5.0.0",
    "flake8==7.1.0",
    "flake8-bugbear==24.4.26",
    "flake8-encodings==0.5.1",
    "flake8-comprehensions==3.15.0",
    "flake8-logging-format==0.9.0",
    "flake8-no-implicit-concat==0.3.5",
    "flake8-print==5.0.0",
    "flake8-todos==0.3.1",
    "flake8-simplify==0.21.0",
    "flake8-use-pathlib==0.3.0",
    "flake8-copyright==0.2.4",
    "ruff==0.5.2",
    "black==24.4.2",
    "isort==5.13.2",
    "mypy==1.10.0",
    "mypy-protobuf==3.6.0",
    "PyGithub==2.3.0",
    # type stubs for mypy
    "types-backports==0.1.3",
    "types-colorama==0.4.15.11",
    "types-PyYAML==6.0.8",
    "types-tabulate==0.9.0.20240106",
    "types-termcolor==1.1.4",
    "types-psutil==5.8.23",
    "types_requests==2.32.0.20240602",
    "types-protobuf==5.27.0.20240626",
    "deptry==0.17.0"
]
build = [
    # Dev and build dependencies are not relaxed because
    # we want all developer environments to be consistent.
    # These dependencies are not used in production environments
    # and should not conflict with other libraries/tooling.
    "pyinstaller==6.9.0",
    "setuptools==70.0.0",
    "build==1.2.1"
]
scripts = [
    "jschema_to_python==1.2.3",
    "psutil==6.0.0",
    "stix2==3.0.1",
    "sarif_om==1.0.4",
    "requests==2.32.3",
]

[tool.deptry]
extend_exclude = [
    "sigs",
    "tests"
]

# dependencies marked as first party, to inform deptry that they are local
known_first_party = [
    "backports",
    "binaryninja",
    "flirt",
    "ghidra",
    "ida_bytes",
    "ida_entry",
    "ida_funcs",
    "ida_kernwin",
    "ida_loader",
    "ida_nalt",
    "ida_segment",
    "idaapi",
    "idautils",
    "idc",
    "java",
    "netnode",
    "PyQt5"
]

[tool.deptry.per_rule_ignores]
# dependencies defined but not used in the codebase
DEP002 = [
    "black",
    "build",
    "deptry",
    "flake8",
    "flake8-bugbear",
    "flake8-comprehensions",
    "flake8-copyright",
    "flake8-encodings",
    "flake8-logging-format",
    "flake8-no-implicit-concat",
    "flake8-print",
    "flake8-simplify",
    "flake8-todos",
    "flake8-use-pathlib",
    "isort",
    "mypy",
    "mypy-protobuf",
    "pre-commit",
    "PyGithub",
    "pyinstaller",
    "pytest",
    "pytest-cov",
    "pytest-instafail",
    "pytest-sugar",
    "ruff",
    "setuptools",
    "types-backports",
    "types-colorama",
    "types-protobuf",
    "types-psutil",
    "types-PyYAML",
    "types-tabulate",
    "types-termcolor",
    "types_requests",
    "wcwidth"
]

# dependencies imported but missing from definitions
DEP003 = [
    "typing_extensions" # TODO(s-ff): remove when Python 3.9 is deprecated, see #1699
]

[tool.deptry.package_module_name_map]
PyGithub = "github"

[project.urls]
Homepage = "https://github.com/mandiant/capa"
Repository = "https://github.com/mandiant/capa.git"
Documentation = "https://github.com/mandiant/capa/tree/master/doc"
Rules = "https://github.com/mandiant/capa-rules"
"Rules Documentation" = "https://github.com/mandiant/capa-rules/tree/master/doc"

[project.scripts]
capa = "capa.main:main"<|MERGE_RESOLUTION|>--- conflicted
+++ resolved
@@ -79,11 +79,8 @@
     "rich>=13",
     "humanize>=4",
     "protobuf>=5",
-<<<<<<< HEAD
+    "msgspec>=0.18.6",
     "xmltodict>=0.13.0",
-=======
-    "msgspec>=0.18.6",
->>>>>>> cf3494d4
 
     # ---------------------------------------
     # Dependencies that we develop

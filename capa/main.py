--- conflicted
+++ resolved
@@ -433,20 +433,10 @@
         # pylance/mypy don't like `sys._MEIPASS` because this isn't standard.
         # its injected by pyinstaller.
         # so we'll fetch this attribute dynamically.
-<<<<<<< HEAD
-        try:
-            meipass = Path(getattr(sys, "_MEIPASS"))
-            return meipass
-        except AttributeError:
-            pass
-    # return the root directory of the project when not running from a PyInstaller'd executable
-    return Path(__file__).resolve().parent.parent
-=======
         assert hasattr(sys, "_MEIPASS")
-        return sys._MEIPASS
+        return Path(getattr(sys, "_MEIPASS"))
     else:
-        return os.path.join(os.path.dirname(__file__), "..")
->>>>>>> b84af6a2
+        return Path(__file__).resolve().parent.parent
 
 
 def get_default_signatures() -> List[Path]:
@@ -586,13 +576,8 @@
         return capa.features.extractors.viv.extractor.VivisectFeatureExtractor(vw, path, os_)
 
 
-<<<<<<< HEAD
-def get_file_extractors(sample: Path, format_: str) -> List[FeatureExtractor]:
+def get_file_extractors(sample: str, format_: str) -> List[FeatureExtractor]:
     file_extractors: List[FeatureExtractor] = list()
-=======
-def get_file_extractors(sample: str, format_: str) -> List[FeatureExtractor]:
-    file_extractors: List[FeatureExtractor] = []
->>>>>>> b84af6a2
 
     if format_ == FORMAT_PE:
         file_extractors.append(capa.features.extractors.pefile.PefileFeatureExtractor(sample))

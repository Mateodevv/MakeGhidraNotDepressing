import logging
import itertools
from typing import Tuple, Iterator

import dnfile
import pefile
from dncil.clr.token import Token

import capa.features.extractors.helpers
from capa.features.file import Import, FunctionName
from capa.features.common import (
    OS,
    OS_ANY,
    ARCH_ANY,
    ARCH_I386,
    ARCH_AMD64,
    FORMAT_DOTNET,
    Arch,
    Class,
    Format,
    String,
    Feature,
    Namespace,
    Characteristic,
)
from capa.features.address import NO_ADDRESS, Address, DNTokenAddress, DNTokenOffsetAddress, AbsoluteVirtualAddress
from capa.features.extractors.base_extractor import FeatureExtractor
from capa.features.extractors.dnfile.helpers import (
    DnClass,
    DnMethod,
    iter_dotnet_table,
    is_dotnet_mixed_mode,
    get_dotnet_managed_imports,
    get_dotnet_managed_methods,
    calculate_dotnet_token_value,
    get_dotnet_unmanaged_imports,
)

logger = logging.getLogger(__name__)


def extract_file_format(**kwargs) -> Iterator[Tuple[Format, Address]]:
    yield Format(FORMAT_DOTNET), NO_ADDRESS


<<<<<<< HEAD
def extract_file_import_names(pe: dnfile.dnPE, **kwargs) -> Iterator[Tuple[Import, Address]]:
    for (token, name) in get_dotnet_managed_imports(pe):
        # like System.IO.File::OpenRead
        yield Import(name), DNTokenAddress(Token(token))
=======
def extract_file_import_names(pe: dnfile.dnPE, **kwargs) -> Iterator[Tuple[Import, int]]:
    for method in get_dotnet_managed_imports(pe):
        # like System.IO.File::OpenRead
        yield Import(str(method)), method.token
>>>>>>> 6cb4493b

    for imp in get_dotnet_unmanaged_imports(pe):
        # like kernel32.CreateFileA
<<<<<<< HEAD
        dll, _, symbol = name.rpartition(".")
        for name_variant in capa.features.extractors.helpers.generate_symbols(dll, symbol):
            yield Import(name_variant), DNTokenAddress(Token(token))


def extract_file_function_names(pe: dnfile.dnPE, **kwargs) -> Iterator[Tuple[FunctionName, Address]]:
    for (token, name) in get_dotnet_managed_method_names(pe):
        yield FunctionName(name), DNTokenAddress(Token(token))
=======
        for name in capa.features.extractors.helpers.generate_symbols(imp.modulename, imp.methodname):
            yield Import(name), imp.token


def extract_file_function_names(pe: dnfile.dnPE, **kwargs) -> Iterator[Tuple[FunctionName, int]]:
    for method in get_dotnet_managed_methods(pe):
        yield FunctionName(str(method)), method.token


def extract_file_namespace_features(pe: dnfile.dnPE, **kwargs) -> Iterator[Tuple[Namespace, int]]:
    """emit namespace features from TypeRef and TypeDef tables"""

    # namespaces may be referenced multiple times, so we need to filter
    namespaces = set()

    for row in iter_dotnet_table(pe, "TypeDef"):
        namespaces.add(row.TypeNamespace)

    for row in iter_dotnet_table(pe, "TypeRef"):
        namespaces.add(row.TypeNamespace)

    # namespaces may be empty, discard
    namespaces.discard("")

    for namespace in namespaces:
        # namespace do not have an associated token, so we yield 0x0
        yield Namespace(namespace), 0x0


def extract_file_class_features(pe: dnfile.dnPE, **kwargs) -> Iterator[Tuple[Class, int]]:
    """emit class features from TypeRef and TypeDef tables"""
    for (rid, row) in enumerate(iter_dotnet_table(pe, "TypeDef")):
        token = calculate_dotnet_token_value(pe.net.mdtables.TypeDef.number, rid + 1)
        yield Class(DnClass.format_name(row.TypeNamespace, row.TypeName)), token

    for (rid, row) in enumerate(iter_dotnet_table(pe, "TypeRef")):
        token = calculate_dotnet_token_value(pe.net.mdtables.TypeRef.number, rid + 1)
        yield Class(DnClass.format_name(row.TypeNamespace, row.TypeName)), token
>>>>>>> 6cb4493b


def extract_file_os(**kwargs) -> Iterator[Tuple[OS, Address]]:
    yield OS(OS_ANY), NO_ADDRESS


def extract_file_arch(pe: dnfile.dnPE, **kwargs) -> Iterator[Tuple[Arch, Address]]:
    # to distinguish in more detail, see https://stackoverflow.com/a/23614024/10548020
    # .NET 4.5 added option: any CPU, 32-bit preferred
    if pe.net.Flags.CLR_32BITREQUIRED and pe.PE_TYPE == pefile.OPTIONAL_HEADER_MAGIC_PE:
        yield Arch(ARCH_I386), NO_ADDRESS
    elif not pe.net.Flags.CLR_32BITREQUIRED and pe.PE_TYPE == pefile.OPTIONAL_HEADER_MAGIC_PE_PLUS:
        yield Arch(ARCH_AMD64), NO_ADDRESS
    else:
        yield Arch(ARCH_ANY), NO_ADDRESS


def extract_file_strings(pe: dnfile.dnPE, **kwargs) -> Iterator[Tuple[String, Address]]:
    yield from capa.features.extractors.common.extract_file_strings(pe.__data__)


<<<<<<< HEAD
def extract_mixed_mode_characteristic_features(pe: dnfile.dnPE, **kwargs) -> Iterator[Tuple[Characteristic, Address]]:
=======
def extract_file_mixed_mode_characteristic_features(pe: dnfile.dnPE, **kwargs) -> Iterator[Tuple[Characteristic, int]]:
>>>>>>> 6cb4493b
    if is_dotnet_mixed_mode(pe):
        yield Characteristic("mixed mode"), NO_ADDRESS


def extract_file_features(pe: dnfile.dnPE) -> Iterator[Tuple[Feature, Address]]:
    for file_handler in FILE_HANDLERS:
        for feature, addr in file_handler(pe=pe):  # type: ignore
            yield feature, addr


FILE_HANDLERS = (
    extract_file_import_names,
    extract_file_function_names,
    extract_file_strings,
    extract_file_format,
    extract_file_mixed_mode_characteristic_features,
    extract_file_namespace_features,
    extract_file_class_features,
)


def extract_global_features(pe: dnfile.dnPE) -> Iterator[Tuple[Feature, Address]]:
    for handler in GLOBAL_HANDLERS:
        for feature, va in handler(pe=pe):  # type: ignore
            yield feature, va


GLOBAL_HANDLERS = (
    extract_file_os,
    extract_file_arch,
)


class DotnetFileFeatureExtractor(FeatureExtractor):
    def __init__(self, path: str):
        super(DotnetFileFeatureExtractor, self).__init__()
        self.path: str = path
        self.pe: dnfile.dnPE = dnfile.dnPE(path)

    def get_base_address(self):
        return AbsoluteVirtualAddress(0x0)

    def get_entry_point(self) -> int:
        # self.pe.net.Flags.CLT_NATIVE_ENTRYPOINT
        #  True: native EP: Token
        #  False: managed EP: RVA
        return self.pe.net.struct.EntryPointTokenOrRva

    def extract_global_features(self):
        yield from extract_global_features(self.pe)

    def extract_file_features(self):
        yield from extract_file_features(self.pe)

    def is_dotnet_file(self) -> bool:
        return bool(self.pe.net)

    def is_mixed_mode(self) -> bool:
        return is_dotnet_mixed_mode(self.pe)

    def get_runtime_version(self) -> Tuple[int, int]:
        return self.pe.net.struct.MajorRuntimeVersion, self.pe.net.struct.MinorRuntimeVersion

    def get_meta_version_string(self) -> str:
        return self.pe.net.metadata.struct.Version.rstrip(b"\x00").decode("utf-8")

    def get_functions(self):
        raise NotImplementedError("DotnetFileFeatureExtractor can only be used to extract file features")

    def extract_function_features(self, f):
        raise NotImplementedError("DotnetFileFeatureExtractor can only be used to extract file features")

    def get_basic_blocks(self, f):
        raise NotImplementedError("DotnetFileFeatureExtractor can only be used to extract file features")

    def extract_basic_block_features(self, f, bb):
        raise NotImplementedError("DotnetFileFeatureExtractor can only be used to extract file features")

    def get_instructions(self, f, bb):
        raise NotImplementedError("DotnetFileFeatureExtractor can only be used to extract file features")

    def extract_insn_features(self, f, bb, insn):
        raise NotImplementedError("DotnetFileFeatureExtractor can only be used to extract file features")

    def is_library_function(self, va):
        raise NotImplementedError("DotnetFileFeatureExtractor can only be used to extract file features")

    def get_function_name(self, va):
        raise NotImplementedError("DotnetFileFeatureExtractor can only be used to extract file features")<|MERGE_RESOLUTION|>--- conflicted
+++ resolved
@@ -43,40 +43,23 @@
     yield Format(FORMAT_DOTNET), NO_ADDRESS
 
 
-<<<<<<< HEAD
 def extract_file_import_names(pe: dnfile.dnPE, **kwargs) -> Iterator[Tuple[Import, Address]]:
-    for (token, name) in get_dotnet_managed_imports(pe):
-        # like System.IO.File::OpenRead
-        yield Import(name), DNTokenAddress(Token(token))
-=======
-def extract_file_import_names(pe: dnfile.dnPE, **kwargs) -> Iterator[Tuple[Import, int]]:
     for method in get_dotnet_managed_imports(pe):
         # like System.IO.File::OpenRead
-        yield Import(str(method)), method.token
->>>>>>> 6cb4493b
+        yield Import(str(method)), DNTokenAddress(Token(method.token))
 
     for imp in get_dotnet_unmanaged_imports(pe):
         # like kernel32.CreateFileA
-<<<<<<< HEAD
-        dll, _, symbol = name.rpartition(".")
-        for name_variant in capa.features.extractors.helpers.generate_symbols(dll, symbol):
-            yield Import(name_variant), DNTokenAddress(Token(token))
+        for name in capa.features.extractors.helpers.generate_symbols(imp.modulename, imp.methodname):
+            yield Import(name), DNTokenAddress(Token(imp.token))
 
 
 def extract_file_function_names(pe: dnfile.dnPE, **kwargs) -> Iterator[Tuple[FunctionName, Address]]:
-    for (token, name) in get_dotnet_managed_method_names(pe):
-        yield FunctionName(name), DNTokenAddress(Token(token))
-=======
-        for name in capa.features.extractors.helpers.generate_symbols(imp.modulename, imp.methodname):
-            yield Import(name), imp.token
-
-
-def extract_file_function_names(pe: dnfile.dnPE, **kwargs) -> Iterator[Tuple[FunctionName, int]]:
     for method in get_dotnet_managed_methods(pe):
-        yield FunctionName(str(method)), method.token
-
-
-def extract_file_namespace_features(pe: dnfile.dnPE, **kwargs) -> Iterator[Tuple[Namespace, int]]:
+        yield FunctionName(str(method)), DNTokenAddress(Token(method.token))
+
+
+def extract_file_namespace_features(pe: dnfile.dnPE, **kwargs) -> Iterator[Tuple[Namespace, Address]]:
     """emit namespace features from TypeRef and TypeDef tables"""
 
     # namespaces may be referenced multiple times, so we need to filter
@@ -93,19 +76,18 @@
 
     for namespace in namespaces:
         # namespace do not have an associated token, so we yield 0x0
-        yield Namespace(namespace), 0x0
-
-
-def extract_file_class_features(pe: dnfile.dnPE, **kwargs) -> Iterator[Tuple[Class, int]]:
+        yield Namespace(namespace), NO_ADDRESS
+
+
+def extract_file_class_features(pe: dnfile.dnPE, **kwargs) -> Iterator[Tuple[Class, Address]]:
     """emit class features from TypeRef and TypeDef tables"""
     for (rid, row) in enumerate(iter_dotnet_table(pe, "TypeDef")):
         token = calculate_dotnet_token_value(pe.net.mdtables.TypeDef.number, rid + 1)
-        yield Class(DnClass.format_name(row.TypeNamespace, row.TypeName)), token
+        yield Class(DnClass.format_name(row.TypeNamespace, row.TypeName)), DNTokenAddress(Token(token))
 
     for (rid, row) in enumerate(iter_dotnet_table(pe, "TypeRef")):
         token = calculate_dotnet_token_value(pe.net.mdtables.TypeRef.number, rid + 1)
-        yield Class(DnClass.format_name(row.TypeNamespace, row.TypeName)), token
->>>>>>> 6cb4493b
+        yield Class(DnClass.format_name(row.TypeNamespace, row.TypeName)), DNTokenAddress(Token(token))
 
 
 def extract_file_os(**kwargs) -> Iterator[Tuple[OS, Address]]:
@@ -127,11 +109,9 @@
     yield from capa.features.extractors.common.extract_file_strings(pe.__data__)
 
 
-<<<<<<< HEAD
-def extract_mixed_mode_characteristic_features(pe: dnfile.dnPE, **kwargs) -> Iterator[Tuple[Characteristic, Address]]:
-=======
-def extract_file_mixed_mode_characteristic_features(pe: dnfile.dnPE, **kwargs) -> Iterator[Tuple[Characteristic, int]]:
->>>>>>> 6cb4493b
+def extract_file_mixed_mode_characteristic_features(
+    pe: dnfile.dnPE, **kwargs
+) -> Iterator[Tuple[Characteristic, Address]]:
     if is_dotnet_mixed_mode(pe):
         yield Characteristic("mixed mode"), NO_ADDRESS
 

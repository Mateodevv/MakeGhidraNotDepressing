--- conflicted
+++ resolved
@@ -196,9 +196,12 @@
             yield DnMethod(token, row.TypeNamespace, row.TypeName, index.row.Name)
 
 
-def get_dotnet_managed_method_bodies(pe: dnfile.dnPE) -> Iterator[CilMethodBody]:
+def get_dotnet_managed_method_bodies(pe: dnfile.dnPE) -> Iterator[Tuple[int, CilMethodBody]]:
     """get managed methods from MethodDef table"""
-    for row in iter_dotnet_table(pe, "MethodDef"):
+    if not hasattr(pe.net.mdtables, "MethodDef"):
+        return
+
+    for (rid, row) in enumerate(pe.net.mdtables.MethodDef):
         if not row.ImplFlags.miIL or any((row.Flags.mdAbstract, row.Flags.mdPinvokeImpl)):
             # skip methods that do not have a method body
             continue
@@ -207,7 +210,8 @@
         if body is None:
             continue
 
-        yield body
+        token: int = calculate_dotnet_token_value(dnfile.enums.MetadataTables.MethodDef.value, rid + 1)
+        yield token, body
 
 
 def get_dotnet_unmanaged_imports(pe: dnfile.dnPE) -> Iterator[DnUnmanagedMethod]:
@@ -238,27 +242,8 @@
         yield DnUnmanagedMethod(token, modulename, methodname)
 
 
-<<<<<<< HEAD
-def get_dotnet_managed_method_bodies(pe: dnfile.dnPE) -> Iterator[Tuple[int, CilMethodBody]]:
-    """get managed methods from MethodDef table"""
-    if not is_dotnet_table_valid(pe, "MethodDef"):
-        return
-
-    for (rid, row) in enumerate(pe.net.mdtables.MethodDef):
-        if not row.ImplFlags.miIL or any((row.Flags.mdAbstract, row.Flags.mdPinvokeImpl)):
-            # skip methods that do not have a method body
-            continue
-
-        body: Optional[CilMethodBody] = read_dotnet_method_body(pe, row)
-        if body is None:
-            continue
-
-        token: int = calculate_dotnet_token_value(dnfile.enums.MetadataTables.MethodDef.value, rid + 1)
-        yield token, body
-=======
 def calculate_dotnet_token_value(table: int, rid: int) -> int:
     return ((table & 0xFF) << Token.TABLE_SHIFT) | (rid & Token.RID_MASK)
->>>>>>> 6cb4493b
 
 
 def is_dotnet_table_valid(pe: dnfile.dnPE, table_name: str) -> bool:

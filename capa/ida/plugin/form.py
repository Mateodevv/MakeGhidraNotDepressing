--- conflicted
+++ resolved
@@ -600,21 +600,12 @@
                 if not path:
                     raise UserCancelledError()
 
-<<<<<<< HEAD
                 if not path.exists():
                     logger.error("rule path %s does not exist or cannot be accessed" % path)
                     return False
 
                 settings.user[CAPA_SETTINGS_RULE_PATH] = str(path)
-        except UserCancelledError as e:
-=======
-                if not os.path.exists(path):
-                    logger.error("rule path %s does not exist or cannot be accessed", path)
-                    return False
-
-                settings.user[CAPA_SETTINGS_RULE_PATH] = path
         except UserCancelledError:
->>>>>>> b84af6a2
             capa.ida.helpers.inform_user_ida_ui("Analysis requires capa rules")
             logger.warning(
                 "You must specify a directory containing capa rules before running analysis.%s",

--- conflicted
+++ resolved
@@ -1207,19 +1207,11 @@
                 self.set_rulegen_status(f"Failed to create function rule matches from rule set ({e})")
                 return
 
-<<<<<<< HEAD
-            if rule.scope == capa.rules.Scope.FUNCTION and rule.name in func_matches:
+            if capa.rules.Scope.FUNCTION in rule.scopes and rule.name in func_matches:
                 is_match = True
-            elif rule.scope == capa.rules.Scope.BASIC_BLOCK and rule.name in bb_matches:
+            elif capa.rules.Scope.BASIC_BLOCK in rule.scopes and rule.name in bb_matches:
                 is_match = True
-            elif rule.scope == capa.rules.Scope.INSTRUCTION and rule.name in insn_matches:
-=======
-            if capa.rules.Scope.FUNCTION in rule.scopes and rule.name in func_matches.keys():
-                is_match = True
-            elif capa.rules.Scope.BASIC_BLOCK in rule.scopes and rule.name in bb_matches.keys():
-                is_match = True
-            elif capa.rules.Scope.INSTRUCTION in rule.scopes and rule.name in insn_matches.keys():
->>>>>>> ce15a2b0
+            elif capa.rules.Scope.INSTRUCTION in rule.scopes and rule.name in insn_matches:
                 is_match = True
         elif capa.rules.Scope.FILE in rule.scopes:
             try:
